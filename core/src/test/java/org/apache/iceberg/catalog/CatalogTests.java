/*
 * Licensed to the Apache Software Foundation (ASF) under one
 * or more contributor license agreements.  See the NOTICE file
 * distributed with this work for additional information
 * regarding copyright ownership.  The ASF licenses this file
 * to you under the Apache License, Version 2.0 (the
 * "License"); you may not use this file except in compliance
 * with the License.  You may obtain a copy of the License at
 *
 *   http://www.apache.org/licenses/LICENSE-2.0
 *
 * Unless required by applicable law or agreed to in writing,
 * software distributed under the License is distributed on an
 * "AS IS" BASIS, WITHOUT WARRANTIES OR CONDITIONS OF ANY
 * KIND, either express or implied.  See the License for the
 * specific language governing permissions and limitations
 * under the License.
 */
package org.apache.iceberg.catalog;

import static org.apache.iceberg.types.Types.NestedField.required;
import static org.assertj.core.api.Assertions.assertThat;
import static org.assertj.core.api.Assertions.assertThatThrownBy;
import static org.assertj.core.api.Assertions.setMaxStackTraceElementsDisplayed;
import static org.assertj.core.api.Assumptions.assumeThat;

import java.io.IOException;
import java.io.UncheckedIOException;
import java.util.Arrays;
import java.util.List;
import java.util.Map;
import java.util.Set;
import java.util.UUID;
import java.util.concurrent.atomic.AtomicInteger;
import java.util.stream.Collectors;
import org.apache.iceberg.AppendFiles;
import org.apache.iceberg.BaseTable;
import org.apache.iceberg.CatalogProperties;
import org.apache.iceberg.DataFile;
import org.apache.iceberg.DataFiles;
import org.apache.iceberg.FileFormat;
import org.apache.iceberg.FileScanTask;
import org.apache.iceberg.FilesTable;
import org.apache.iceberg.HasTableOperations;
import org.apache.iceberg.HistoryEntry;
import org.apache.iceberg.PartitionSpec;
import org.apache.iceberg.ReachableFileUtil;
import org.apache.iceberg.ReplaceSortOrder;
import org.apache.iceberg.Schema;
import org.apache.iceberg.Snapshot;
import org.apache.iceberg.SortOrder;
import org.apache.iceberg.Table;
import org.apache.iceberg.TableOperations;
import org.apache.iceberg.TableProperties;
import org.apache.iceberg.TableUtil;
import org.apache.iceberg.TestHelpers;
import org.apache.iceberg.Transaction;
import org.apache.iceberg.UpdatePartitionSpec;
import org.apache.iceberg.UpdateSchema;
import org.apache.iceberg.exceptions.AlreadyExistsException;
import org.apache.iceberg.exceptions.CommitFailedException;
import org.apache.iceberg.exceptions.NoSuchNamespaceException;
import org.apache.iceberg.exceptions.NoSuchTableException;
import org.apache.iceberg.expressions.Expressions;
import org.apache.iceberg.expressions.Literal;
import org.apache.iceberg.io.CloseableIterable;
import org.apache.iceberg.metrics.CommitReport;
import org.apache.iceberg.metrics.MetricsReport;
import org.apache.iceberg.metrics.MetricsReporter;
import org.apache.iceberg.metrics.ScanReport;
import org.apache.iceberg.relocated.com.google.common.collect.ImmutableList;
import org.apache.iceberg.relocated.com.google.common.collect.ImmutableMap;
import org.apache.iceberg.relocated.com.google.common.collect.ImmutableSet;
import org.apache.iceberg.relocated.com.google.common.collect.Iterables;
import org.apache.iceberg.relocated.com.google.common.collect.Lists;
import org.apache.iceberg.relocated.com.google.common.collect.Maps;
import org.apache.iceberg.relocated.com.google.common.collect.Sets;
import org.apache.iceberg.relocated.com.google.common.collect.Streams;
import org.apache.iceberg.types.Types;
import org.apache.iceberg.util.CharSequenceSet;
import org.junit.jupiter.api.Assumptions;
import org.junit.jupiter.api.Test;
import org.junit.jupiter.params.ParameterizedTest;
import org.junit.jupiter.params.provider.ValueSource;

public abstract class CatalogTests<C extends Catalog & SupportsNamespaces> {
  protected static final Namespace NS = Namespace.of("newdb");
  protected static final TableIdentifier TABLE = TableIdentifier.of(NS, "table");
  protected static final TableIdentifier RENAMED_TABLE = TableIdentifier.of(NS, "table_renamed");

  // Schema passed to create tables
  protected static final Schema SCHEMA =
      new Schema(
          required(3, "id", Types.IntegerType.get(), "unique ID 🤪"),
          required(4, "data", Types.StringType.get()));

  // This is the actual schema for the table, with column IDs reassigned
  protected static final Schema TABLE_SCHEMA =
      new Schema(
          required(1, "id", Types.IntegerType.get(), "unique ID 🤪"),
          required(2, "data", Types.StringType.get()));

  // This is the actual schema for the table, with column IDs reassigned
  protected static final Schema REPLACE_SCHEMA =
      new Schema(
          required(2, "id", Types.IntegerType.get(), "unique ID 🤪"),
          required(3, "data", Types.StringType.get()));

  // another schema that is not the same
  protected static final Schema OTHER_SCHEMA =
      new Schema(required(1, "some_id", Types.IntegerType.get()));

  // Partition spec used to create tables
  protected static final PartitionSpec SPEC =
      PartitionSpec.builderFor(SCHEMA).bucket("id", 16).build();

  protected static final PartitionSpec TABLE_SPEC =
      PartitionSpec.builderFor(TABLE_SCHEMA).bucket("id", 16).build();

  protected static final PartitionSpec REPLACE_SPEC =
      PartitionSpec.builderFor(REPLACE_SCHEMA).bucket("id", 16).withSpecId(1).build();

  // Partition spec used to create tables
  protected static final SortOrder WRITE_ORDER =
      SortOrder.builderFor(SCHEMA).asc(Expressions.bucket("id", 16)).asc("id").build();

  protected static final SortOrder TABLE_WRITE_ORDER =
      SortOrder.builderFor(TABLE_SCHEMA).asc(Expressions.bucket("id", 16)).asc("id").build();

  protected static final SortOrder REPLACE_WRITE_ORDER =
      SortOrder.builderFor(REPLACE_SCHEMA).asc(Expressions.bucket("id", 16)).asc("id").build();

  protected static final DataFile FILE_A =
      DataFiles.builder(SPEC)
          .withPath("/path/to/data-a.parquet")
          .withFileSizeInBytes(10)
          .withPartitionPath("id_bucket=0") // easy way to set partition data for now
          .withRecordCount(2) // needs at least one record or else metrics will filter it out
          .build();

  protected static final DataFile FILE_B =
      DataFiles.builder(SPEC)
          .withPath("/path/to/data-b.parquet")
          .withFileSizeInBytes(10)
          .withPartitionPath("id_bucket=1") // easy way to set partition data for now
          .withRecordCount(2) // needs at least one record or else metrics will filter it out
          .build();

  protected static final DataFile FILE_C =
      DataFiles.builder(SPEC)
          .withPath("/path/to/data-c.parquet")
          .withFileSizeInBytes(10)
          .withPartitionPath("id_bucket=2") // easy way to set partition data for now
          .withRecordCount(2) // needs at least one record or else metrics will filter it out
          .build();

  protected abstract C catalog();

  protected abstract C initCatalog(String catalogName, Map<String, String> additionalProperties);

  protected boolean supportsNamespaceProperties() {
    return true;
  }

  protected boolean supportsNestedNamespaces() {
    return false;
  }

  protected boolean requiresNamespaceCreate() {
    return false;
  }

  protected boolean supportsServerSideRetry() {
    return false;
  }

  protected boolean overridesRequestedLocation() {
    return false;
  }

  protected boolean supportsNamesWithSlashes() {
    return true;
  }

  protected boolean supportsNamesWithDot() {
    return true;
  }

  protected boolean supportsEmptyNamespace() {
    return false;
  }

  @Test
  public void testCreateNamespace() {
    C catalog = catalog();

    assertThat(catalog.namespaceExists(NS)).as("Namespace should not exist").isFalse();

    catalog.createNamespace(NS);
    assertThat(catalog.listNamespaces())
        .as("Catalog should have the created namespace")
        .contains(NS);
    assertThat(catalog.namespaceExists(NS)).as("Namespace should exist").isTrue();
  }

  @Test
  public void testCreateExistingNamespace() {
    C catalog = catalog();

    assertThat(catalog.namespaceExists(NS)).as("Namespace should not exist").isFalse();

    catalog.createNamespace(NS);
    assertThat(catalog.namespaceExists(NS)).as("Namespace should exist").isTrue();

    assertThatThrownBy(() -> catalog.createNamespace(NS))
        .isInstanceOf(AlreadyExistsException.class)
        .hasMessageContaining("Namespace already exists");

    assertThat(catalog.namespaceExists(NS)).as("Namespace should still exist").isTrue();
  }

  @Test
  public void testCreateNamespaceWithProperties() {
    Assumptions.assumeTrue(supportsNamespaceProperties());

    C catalog = catalog();

    assertThat(catalog.namespaceExists(NS)).as("Namespace should not exist").isFalse();

    Map<String, String> createProps = ImmutableMap.of("prop", "val");
    catalog.createNamespace(NS, createProps);
    assertThat(catalog.namespaceExists(NS)).as("Namespace should exist").isTrue();

    Map<String, String> props = catalog.loadNamespaceMetadata(NS);

    assertThat(Sets.intersection(createProps.entrySet(), props.entrySet()))
        .as("Create properties should be a subset of returned properties")
        .containsExactlyInAnyOrderElementsOf(createProps.entrySet());
  }

  @Test
  public void testLoadNamespaceMetadata() {
    C catalog = catalog();

    assertThat(catalog.namespaceExists(NS)).as("Namespace should not exist").isFalse();

    assertThatThrownBy(() -> catalog.loadNamespaceMetadata(NS))
        .isInstanceOf(NoSuchNamespaceException.class)
        .hasMessageStartingWith("Namespace does not exist: %s", NS);

    catalog.createNamespace(NS);
    assertThat(catalog.namespaceExists(NS)).as("Namespace should exist").isTrue();
    Map<String, String> props = catalog.loadNamespaceMetadata(NS);
    assertThat(props).as("Should return non-null property map").isNotNull();
    // note that there are no requirements for the properties returned by the catalog
  }

  @Test
  public void testSetNamespaceProperties() {
    Assumptions.assumeTrue(supportsNamespaceProperties());

    C catalog = catalog();

    Map<String, String> properties = ImmutableMap.of("owner", "user", "created-at", "sometime");

    catalog.createNamespace(NS);
    catalog.setProperties(NS, properties);

    Map<String, String> actualProperties = catalog.loadNamespaceMetadata(NS);
    assertThat(actualProperties.entrySet())
        .as("Set properties should be a subset of returned properties")
        .containsAll(properties.entrySet());
  }

  @Test
  public void testUpdateNamespaceProperties() {
    Assumptions.assumeTrue(supportsNamespaceProperties());

    C catalog = catalog();

    Map<String, String> initialProperties = ImmutableMap.of("owner", "user");

    catalog.createNamespace(NS);
    catalog.setProperties(NS, initialProperties);

    Map<String, String> actualProperties = catalog.loadNamespaceMetadata(NS);
    assertThat(actualProperties.entrySet())
        .as("Set properties should be a subset of returned properties")
        .containsAll(initialProperties.entrySet());

    Map<String, String> updatedProperties = ImmutableMap.of("owner", "newuser");

    catalog.setProperties(NS, updatedProperties);

    Map<String, String> finalProperties = catalog.loadNamespaceMetadata(NS);
    assertThat(finalProperties.entrySet())
        .as("Updated properties should be a subset of returned properties")
        .containsAll(updatedProperties.entrySet());
  }

  @Test
  public void testUpdateAndSetNamespaceProperties() {
    Assumptions.assumeTrue(supportsNamespaceProperties());

    C catalog = catalog();

    Map<String, String> initialProperties = ImmutableMap.of("owner", "user");

    catalog.createNamespace(NS);
    catalog.setProperties(NS, initialProperties);

    Map<String, String> actualProperties = catalog.loadNamespaceMetadata(NS);
    assertThat(actualProperties.entrySet())
        .as("Set properties should be a subset of returned properties")
        .containsAll(initialProperties.entrySet());

    Map<String, String> updatedProperties =
        ImmutableMap.of("owner", "newuser", "last-modified-at", "now");

    catalog.setProperties(NS, updatedProperties);

    Map<String, String> finalProperties = catalog.loadNamespaceMetadata(NS);
    assertThat(finalProperties.entrySet())
        .as("Updated properties should be a subset of returned properties")
        .containsAll(updatedProperties.entrySet());
  }

  @Test
  public void testSetNamespacePropertiesNamespaceDoesNotExist() {
    Assumptions.assumeTrue(supportsNamespaceProperties());

    C catalog = catalog();

    assertThatThrownBy(() -> catalog.setProperties(NS, ImmutableMap.of("test", "value")))
        .isInstanceOf(NoSuchNamespaceException.class)
        .hasMessageStartingWith("Namespace does not exist: %s", NS);
  }

  @Test
  public void testRemoveNamespaceProperties() {
    Assumptions.assumeTrue(supportsNamespaceProperties());

    C catalog = catalog();

    Map<String, String> properties = ImmutableMap.of("owner", "user", "created-at", "sometime");

    catalog.createNamespace(NS);
    catalog.setProperties(NS, properties);
    catalog.removeProperties(NS, ImmutableSet.of("created-at"));

    Map<String, String> actualProperties = catalog.loadNamespaceMetadata(NS);
    assertThat(actualProperties.containsKey("created-at"))
        .as("Should not contain deleted property key")
        .isFalse();
    assertThat(Sets.intersection(properties.entrySet(), actualProperties.entrySet()))
        .as("Expected properties should be a subset of returned properties")
        .containsExactlyInAnyOrderElementsOf(ImmutableMap.of("owner", "user").entrySet());
  }

  @Test
  public void testRemoveNamespacePropertiesNamespaceDoesNotExist() {
    Assumptions.assumeTrue(supportsNamespaceProperties());

    C catalog = catalog();

    assertThatThrownBy(() -> catalog.removeProperties(NS, ImmutableSet.of("a", "b")))
        .isInstanceOf(NoSuchNamespaceException.class)
        .hasMessageStartingWith("Namespace does not exist: %s", NS);
  }

  @Test
  public void testDropNamespace() {
    C catalog = catalog();

    assertThat(catalog.namespaceExists(NS)).as("Namespace should not exist").isFalse();

    catalog.createNamespace(NS);
    assertThat(catalog.namespaceExists(NS)).as("Namespace should exist").isTrue();
    assertThat(catalog.dropNamespace(NS))
        .as("Dropping an existing namespace should return true")
        .isTrue();
    assertThat(catalog.namespaceExists(NS)).as("Namespace should not exist").isFalse();
  }

  @Test
  public void testDropNonexistentNamespace() {
    C catalog = catalog();

    assertThat(catalog.dropNamespace(NS))
        .as("Dropping a nonexistent namespace should return false")
        .isFalse();
  }

  @Test
  public void testListNamespaces() {
    C catalog = catalog();
    // the catalog may automatically create a default namespace
    List<Namespace> starting = catalog.listNamespaces();

    Namespace ns1 = Namespace.of("newdb_1");
    Namespace ns2 = Namespace.of("newdb_2");

    catalog.createNamespace(ns1);
    assertThat(catalog.listNamespaces())
        .as("Should include newdb_1")
        .hasSameElementsAs(concat(starting, ns1));

    catalog.createNamespace(ns2);
    assertThat(catalog.listNamespaces())
        .as("Should include newdb_1 and newdb_2")
        .hasSameElementsAs(concat(starting, ns1, ns2));

    catalog.dropNamespace(ns1);
    assertThat(catalog.listNamespaces())
        .as("Should include newdb_2, not newdb_1")
        .hasSameElementsAs(concat(starting, ns2));

    catalog.dropNamespace(ns2);
    assertThat(catalog.listNamespaces().containsAll(starting))
        .as("Should include only starting namespaces")
        .isTrue();
  }

  @Test
  public void testListNestedNamespaces() {
    Assumptions.assumeTrue(
        supportsNestedNamespaces(), "Only valid when the catalog supports nested namespaces");

    C catalog = catalog();

    // the catalog may automatically create a default namespace
    List<Namespace> starting = catalog.listNamespaces();

    Namespace parent = Namespace.of("parent");
    Namespace child1 = Namespace.of("parent", "child1");
    Namespace child2 = Namespace.of("parent", "child2");

    catalog.createNamespace(parent);
    assertThat(catalog.listNamespaces())
        .as("Should include parent")
        .hasSameElementsAs(concat(starting, parent));

    assertThat(catalog.listNamespaces(parent))
        .as("Should have no children in newly created parent namespace")
        .isEmpty();

    catalog.createNamespace(child1);
    assertThat(catalog.listNamespaces(parent))
        .as("Should include child1")
        .hasSameElementsAs(ImmutableList.of(child1));

    catalog.createNamespace(child2);
    assertThat(catalog.listNamespaces(parent))
        .as("Should include child1 and child2")
        .hasSameElementsAs(ImmutableList.of(child1, child2));

    assertThat(catalog.listNamespaces())
        .as("Should not change listing the root")
        .hasSameElementsAs(concat(starting, parent));

    catalog.dropNamespace(child1);
    assertThat(catalog.listNamespaces(parent))
        .as("Should include only child2")
        .hasSameElementsAs(ImmutableList.of(child2));

    catalog.dropNamespace(child2);
    assertThat(catalog.listNamespaces(parent)).as("Should be empty").isEmpty();
  }

  @Test
  public void testNamespaceWithSlash() {
    Assumptions.assumeTrue(supportsNamesWithSlashes());

    C catalog = catalog();

    Namespace withSlash = Namespace.of("new/db");

    assertThat(catalog.namespaceExists(withSlash)).as("Namespace should not exist").isFalse();

    catalog.createNamespace(withSlash);
    assertThat(catalog.namespaceExists(withSlash)).as("Namespace should exist").isTrue();

    Map<String, String> properties = catalog.loadNamespaceMetadata(withSlash);
    assertThat(properties).as("Properties should be accessible").isNotNull();
    assertThat(catalog.dropNamespace(withSlash))
        .as("Dropping the namespace should succeed")
        .isTrue();
    assertThat(catalog.namespaceExists(withSlash)).as("Namespace should not exist").isFalse();
  }

  @Test
  public void testNamespaceWithDot() {
    Assumptions.assumeTrue(supportsNamesWithDot());

    C catalog = catalog();

    Namespace withDot = Namespace.of("new.db");

    assertThat(catalog.namespaceExists(withDot)).as("Namespace should not exist").isFalse();

    catalog.createNamespace(withDot);
    assertThat(catalog.namespaceExists(withDot)).as("Namespace should exist").isTrue();

    assertThat(catalog.listNamespaces()).contains(withDot);

    Map<String, String> properties = catalog.loadNamespaceMetadata(withDot);
    assertThat(properties).as("Properties should be accessible").isNotNull();
    assertThat(catalog.dropNamespace(withDot)).as("Dropping the namespace should succeed").isTrue();
    assertThat(catalog.namespaceExists(withDot)).as("Namespace should not exist").isFalse();
  }

  @Test
  public void testBasicCreateTable() {
    C catalog = catalog();

    TableIdentifier ident = TableIdentifier.of("ns", "table");

    assertThat(catalog.tableExists(ident)).as("Table should not exist").isFalse();

    if (requiresNamespaceCreate()) {
      catalog.createNamespace(ident.namespace());
    }

    Table table = catalog.buildTable(ident, SCHEMA).create();
    assertThat(catalog.tableExists(ident)).as("Table should exist").isTrue();

    // validate table settings
    assertThat(table.name())
        .as("Table name should report its full name")
        .isEqualTo(catalog.name() + "." + ident);
    assertThat(table.schema().asStruct())
        .as("Schema should match expected ID assignment")
        .isEqualTo(TABLE_SCHEMA.asStruct());
    assertThat(table.location()).as("Should have a location").isNotNull();
    assertThat(table.spec().isUnpartitioned()).as("Should be unpartitioned").isTrue();
    assertThat(table.sortOrder().isUnsorted()).as("Should be unsorted").isTrue();
    assertThat(table.properties()).as("Should have table properties").isNotNull();
  }

  @Test
  public void testTableNameWithSlash() {
    Assumptions.assumeTrue(supportsNamesWithSlashes());

    C catalog = catalog();

    TableIdentifier ident = TableIdentifier.of("ns", "tab/le");
    if (requiresNamespaceCreate()) {
      catalog.createNamespace(Namespace.of("ns"));
    }

    assertThat(catalog.tableExists(ident)).as("Table should not exist").isFalse();

    catalog.buildTable(ident, SCHEMA).create();
    assertThat(catalog.tableExists(ident)).as("Table should exist").isTrue();

    Table loaded = catalog.loadTable(ident);
    assertThat(loaded.schema().asStruct())
        .as("Schema should match expected ID assignment")
        .isEqualTo(TABLE_SCHEMA.asStruct());

    catalog.dropTable(ident);

    assertThat(catalog.tableExists(ident)).as("Table should not exist").isFalse();
  }

  @Test
  public void testTableNameWithDot() {
    Assumptions.assumeTrue(supportsNamesWithDot());

    C catalog = catalog();

    Namespace namespace = Namespace.of("ns");
    TableIdentifier ident = TableIdentifier.of(namespace, "ta.ble");
    if (requiresNamespaceCreate()) {
      catalog.createNamespace(namespace);
    }

    assertThat(catalog.tableExists(ident)).as("Table should not exist").isFalse();

    catalog.buildTable(ident, SCHEMA).create();
    assertThat(catalog.tableExists(ident)).as("Table should exist").isTrue();
    assertThat(catalog.listTables(namespace)).contains(ident);

    Table loaded = catalog.loadTable(ident);
    assertThat(loaded.schema().asStruct())
        .as("Schema should match expected ID assignment")
        .isEqualTo(TABLE_SCHEMA.asStruct());

    catalog.dropTable(ident);

    assertThat(catalog.tableExists(ident)).as("Table should not exist").isFalse();
  }

  @Test
  public void testBasicCreateTableThatAlreadyExists() {
    C catalog = catalog();

    TableIdentifier ident = TableIdentifier.of("ns", "table");

    if (requiresNamespaceCreate()) {
      catalog.createNamespace(ident.namespace());
    }

    assertThat(catalog.tableExists(ident)).as("Table should not exist").isFalse();

    catalog.buildTable(ident, SCHEMA).create();
    assertThat(catalog.tableExists(ident)).as("Table should exist").isTrue();

    assertThatThrownBy(() -> catalog.buildTable(ident, OTHER_SCHEMA).create())
        .isInstanceOf(AlreadyExistsException.class)
        .hasMessageStartingWith("Table already exists: ns.table");

    Table table = catalog.loadTable(ident);
    assertThat(table.schema().asStruct())
        .as("Schema should match original table schema")
        .isEqualTo(TABLE_SCHEMA.asStruct());
  }

  @Test
  public void testCompleteCreateTable() {
    C catalog = catalog();

    TableIdentifier ident = TableIdentifier.of("ns", "table");

    if (requiresNamespaceCreate()) {
      catalog.createNamespace(ident.namespace());
    }

    assertThat(catalog.tableExists(ident)).as("Table should not exist").isFalse();

    Map<String, String> properties =
        ImmutableMap.of("user", "someone", "created-at", "2022-02-25T00:38:19");
    Table table =
        catalog
            .buildTable(ident, SCHEMA)
            .withLocation("file:/tmp/ns/table")
            .withPartitionSpec(SPEC)
            .withSortOrder(WRITE_ORDER)
            .withProperties(properties)
            .create();

    // validate table settings
    assertThat(table.name())
        .as("Table name should report its full name")
        .isEqualTo(catalog.name() + "." + ident);
    assertThat(catalog.tableExists(ident)).as("Table should exist").isTrue();
    assertThat(table.schema().asStruct())
        .as("Schema should match expected ID assignment")
        .isEqualTo(TABLE_SCHEMA.asStruct());
    assertThat(table.location()).as("Should have a location").isNotNull();
    assertThat(table.spec()).as("Should use requested partition spec").isEqualTo(TABLE_SPEC);
    assertThat(table.sortOrder())
        .as("Should use requested write order")
        .isEqualTo(TABLE_WRITE_ORDER);
    assertThat(table.properties().entrySet())
        .as("Table properties should be a superset of the requested properties")
        .containsAll(properties.entrySet());
    assertThat(table.uuid())
        .isEqualTo(UUID.fromString(((BaseTable) table).operations().current().uuid()));
  }

  @Test
  public void testDefaultTableProperties() {
    C catalog = catalog();

    TableIdentifier ident = TableIdentifier.of("ns", "table");

    if (requiresNamespaceCreate()) {
      catalog.createNamespace(ident.namespace());
    }

    assertThat(catalog.tableExists(ident)).as("Table should not exist").isFalse();

    Table table =
        catalog()
            .buildTable(ident, SCHEMA)
            .withProperty("default-key2", "catalog-overridden-key2")
            .withProperty("prop1", "val1")
            .create();
    assertThat(table.properties())
        .containsEntry("default-key1", "catalog-default-key1")
        .containsEntry("default-key2", "catalog-overridden-key2")
        .containsEntry("prop1", "val1");

    assertThat(catalog.dropTable(ident)).as("Should successfully drop table").isTrue();
  }

  @Test
<<<<<<< HEAD
  public void testDefaultTablePropertiesCreateTransaction() {
=======
  public void testCreateTableWithDefaultColumnValue() {
>>>>>>> 3e3df8eb
    C catalog = catalog();

    TableIdentifier ident = TableIdentifier.of("ns", "table");

    if (requiresNamespaceCreate()) {
      catalog.createNamespace(ident.namespace());
    }

    assertThat(catalog.tableExists(ident)).as("Table should not exist").isFalse();

<<<<<<< HEAD
    catalog()
        .buildTable(ident, SCHEMA)
        .withProperty("default-key2", "catalog-overridden-key2")
        .withProperty("prop1", "val1")
        .createTransaction()
        .commitTransaction();

    Table table = catalog.loadTable(ident);

    assertThat(table.properties())
        .containsEntry("default-key1", "catalog-default-key1")
        .containsEntry("default-key2", "catalog-overridden-key2")
        .containsEntry("prop1", "val1");

    assertThat(catalog.dropTable(ident)).as("Should successfully drop table").isTrue();
  }

  @Test
  public void testDefaultTablePropertiesReplaceTransaction() {
    C catalog = catalog();

    TableIdentifier ident = TableIdentifier.of("ns", "table");

    if (requiresNamespaceCreate()) {
      catalog.createNamespace(ident.namespace());
    }

    catalog.createTable(ident, SCHEMA);
    assertThat(catalog.tableExists(ident)).as("Table should exist").isTrue();

    catalog()
        .buildTable(ident, OTHER_SCHEMA)
        .withProperty("default-key2", "catalog-overridden-key2")
        .withProperty("prop1", "val1")
        .replaceTransaction()
        .commitTransaction();

    Table table = catalog.loadTable(ident);

    assertThat(table.properties())
        .containsEntry("default-key1", "catalog-default-key1")
        .containsEntry("default-key2", "catalog-overridden-key2")
        .containsEntry("prop1", "val1");

    assertThat(catalog.dropTable(ident)).as("Should successfully drop table").isTrue();
=======
    Schema schemaWithDefault =
        new Schema(
            List.of(
                Types.NestedField.required("colWithDefault")
                    .withId(1)
                    .ofType(Types.IntegerType.get())
                    .withWriteDefault(Literal.of(10))
                    .withInitialDefault(Literal.of(12))
                    .build()));

    catalog
        .buildTable(ident, schemaWithDefault)
        .withLocation("file:/tmp/ns/table")
        .withProperty(TableProperties.FORMAT_VERSION, "3")
        .create();
    assertThat(catalog.tableExists(ident)).as("Table should exist").isTrue();
    assertThat(schemaWithDefault.asStruct())
        .isEqualTo(catalog.loadTable(ident).schema().asStruct());
>>>>>>> 3e3df8eb
  }

  @Test
  public void testLoadTable() {
    C catalog = catalog();

    TableIdentifier ident = TableIdentifier.of("ns", "table");

    if (requiresNamespaceCreate()) {
      catalog.createNamespace(ident.namespace());
    }

    assertThat(catalog.tableExists(ident)).as("Table should not exist").isFalse();

    Map<String, String> properties =
        ImmutableMap.of("user", "someone", "created-at", "2022-02-25T00:38:19");
    catalog
        .buildTable(ident, SCHEMA)
        .withLocation("file:/tmp/ns/table")
        .withPartitionSpec(SPEC)
        .withSortOrder(WRITE_ORDER)
        .withProperties(properties)
        .create();
    assertThat(catalog.tableExists(ident)).as("Table should exist").isTrue();

    Table table = catalog.loadTable(ident);
    // validate table settings
    assertThat(table.name())
        .as("Table name should report its full name")
        .isEqualTo(catalog.name() + "." + ident);
    assertThat(catalog.tableExists(ident)).as("Table should exist").isTrue();
    assertThat(table.schema().asStruct())
        .as("Schema should match expected ID assignment")
        .isEqualTo(TABLE_SCHEMA.asStruct());
    assertThat(table.location()).as("Should have a location").isNotNull();
    assertThat(table.spec()).as("Should use requested partition spec").isEqualTo(TABLE_SPEC);
    assertThat(table.sortOrder())
        .as("Should use requested write order")
        .isEqualTo(TABLE_WRITE_ORDER);
    assertThat(table.properties().entrySet())
        .as("Table properties should be a superset of the requested properties")
        .containsAll(properties.entrySet());
  }

  @Test
  public void testLoadMetadataTable() {
    C catalog = catalog();

    TableIdentifier tableIdent = TableIdentifier.of("ns", "table");
    TableIdentifier metaIdent = TableIdentifier.of("ns", "table", "files");

    if (requiresNamespaceCreate()) {
      catalog.createNamespace(tableIdent.namespace());
    }

    catalog.buildTable(tableIdent, SCHEMA).create();

    Table table = catalog.loadTable(metaIdent);
    assertThat(table).isNotNull();
    assertThat(table).isInstanceOf(FilesTable.class);

    // check that the table metadata can be refreshed
    table.refresh();

    assertThat(table.name()).isEqualTo(catalog.name() + "." + metaIdent);
  }

  @Test
  public void testLoadMissingTable() {
    C catalog = catalog();

    TableIdentifier ident = TableIdentifier.of("ns", "table");

    assertThat(catalog.tableExists(ident)).as("Table should not exist").isFalse();
    assertThatThrownBy(() -> catalog.loadTable(ident))
        .isInstanceOf(NoSuchTableException.class)
        .hasMessageStartingWith("Table does not exist: ns.table");
  }

  @Test
  public void testRenameTable() {
    C catalog = catalog();

    if (requiresNamespaceCreate()) {
      catalog.createNamespace(NS);
    }

    assertThat(catalog.tableExists(TABLE))
        .as("Source table should not exist before create")
        .isFalse();

    catalog.buildTable(TABLE, SCHEMA).create();
    assertThat(catalog.tableExists(TABLE)).as("Table should exist after create").isTrue();

    assertThat(catalog.tableExists(RENAMED_TABLE))
        .as("Destination table should not exist before rename")
        .isFalse();

    catalog.renameTable(TABLE, RENAMED_TABLE);
    assertThat(catalog.tableExists(RENAMED_TABLE)).as("Table should exist with new name").isTrue();
    assertThat(catalog.tableExists(TABLE)).as("Original table should no longer exist").isFalse();

    catalog.dropTable(RENAMED_TABLE);
    assertEmpty("Should not contain table after drop", catalog, NS);
  }

  @Test
  public void testRenameTableMissingSourceTable() {
    C catalog = catalog();

    if (requiresNamespaceCreate()) {
      catalog.createNamespace(NS);
    }

    assertThat(catalog.tableExists(TABLE))
        .as("Source table should not exist before rename")
        .isFalse();
    assertThat(catalog.tableExists(RENAMED_TABLE))
        .as("Destination table should not exist before rename")
        .isFalse();

    assertThatThrownBy(() -> catalog.renameTable(TABLE, RENAMED_TABLE))
        .isInstanceOf(NoSuchTableException.class)
        .hasMessageContaining("Table does not exist");

    assertThat(catalog.tableExists(RENAMED_TABLE))
        .as("Destination table should not exist after failed rename")
        .isFalse();
  }

  @Test
  public void renameTableNamespaceMissing() {
    TableIdentifier from = TableIdentifier.of("ns", "table");
    TableIdentifier to = TableIdentifier.of("non_existing", "renamedTable");

    if (requiresNamespaceCreate()) {
      catalog().createNamespace(from.namespace());
    }

    assertThat(catalog().tableExists(from)).as("Table should not exist").isFalse();

    catalog().buildTable(from, SCHEMA).create();

    assertThat(catalog().tableExists(from)).as("Table should exist").isTrue();

    assertThatThrownBy(() -> catalog().renameTable(from, to))
        .isInstanceOf(NoSuchNamespaceException.class)
        .hasMessageContaining("Namespace does not exist: non_existing");
  }

  @Test
  public void testRenameTableDestinationTableAlreadyExists() {
    C catalog = catalog();

    if (requiresNamespaceCreate()) {
      catalog.createNamespace(NS);
    }

    assertThat(catalog.tableExists(TABLE))
        .as("Source table should not exist before create")
        .isFalse();

    catalog.buildTable(TABLE, SCHEMA).create();
    assertThat(catalog.tableExists(TABLE)).as("Source table should exist after create").isTrue();

    assertThat(catalog.tableExists(RENAMED_TABLE))
        .as("Destination table should not exist before create")
        .isFalse();

    catalog.buildTable(RENAMED_TABLE, SCHEMA).create();
    assertThat(catalog.tableExists(RENAMED_TABLE))
        .as("Destination table should exist after create")
        .isTrue();
    assertThatThrownBy(() -> catalog.renameTable(TABLE, RENAMED_TABLE))
        .isInstanceOf(AlreadyExistsException.class)
        .hasMessageContaining("Table already exists");
    assertThat(catalog.tableExists(TABLE))
        .as("Source table should still exist after failed rename")
        .isTrue();
    assertThat(catalog.tableExists(RENAMED_TABLE))
        .as("Destination table should still exist after failed rename")
        .isTrue();

    String sourceTableUUID =
        ((HasTableOperations) catalog.loadTable(TABLE)).operations().current().uuid();
    String destinationTableUUID =
        ((HasTableOperations) catalog.loadTable(RENAMED_TABLE)).operations().current().uuid();
    assertThat(sourceTableUUID)
        .as("Source and destination table should remain distinct after failed rename")
        .isNotEqualTo(destinationTableUUID);
  }

  @Test
  public void testDropTable() {
    C catalog = catalog();

    if (requiresNamespaceCreate()) {
      catalog.createNamespace(NS);
    }

    assertThat(catalog.tableExists(TABLE)).as("Table should not exist before create").isFalse();

    catalog.buildTable(TABLE, SCHEMA).create();
    assertThat(catalog.tableExists(TABLE)).as("Table should exist after create").isTrue();

    boolean dropped = catalog.dropTable(TABLE);
    assertThat(dropped).as("Should drop a table that does exist").isTrue();
    assertThat(catalog.tableExists(TABLE)).as("Table should not exist after drop").isFalse();
  }

  @Test
  public void testDropTableWithPurge() {
    C catalog = catalog();

    if (requiresNamespaceCreate()) {
      catalog.createNamespace(NS);
    }

    assertThat(catalog.tableExists(TABLE)).as("Table should not exist before create").isFalse();

    catalog.buildTable(TABLE, SCHEMA).create();
    assertThat(catalog.tableExists(TABLE)).as("Table should exist after create").isTrue();

    boolean dropped = catalog.dropTable(TABLE, true);
    assertThat(dropped).as("Should drop a table that does exist").isTrue();
    assertThat(catalog.tableExists(TABLE)).as("Table should not exist after drop").isFalse();
  }

  @Test
  public void testDropTableWithoutPurge() {
    C catalog = catalog();

    if (requiresNamespaceCreate()) {
      catalog.createNamespace(NS);
    }

    assertThat(catalog.tableExists(TABLE)).as("Table should not exist before create").isFalse();

    Table table = catalog.buildTable(TABLE, SCHEMA).create();
    assertThat(catalog.tableExists(TABLE)).as("Table should exist after create").isTrue();
    Set<String> actualMetadataFileLocations = ReachableFileUtil.metadataFileLocations(table, false);

    boolean dropped = catalog.dropTable(TABLE, false);
    assertThat(dropped).as("Should drop a table that does exist").isTrue();
    assertThat(catalog.tableExists(TABLE)).as("Table should not exist after drop").isFalse();
    Set<String> expectedMetadataFileLocations =
        ReachableFileUtil.metadataFileLocations(table, false);
    assertThat(actualMetadataFileLocations)
        .hasSameElementsAs(expectedMetadataFileLocations)
        .hasSize(1)
        .as("Should have one metadata file");
  }

  @Test
  public void testDropMissingTable() {
    C catalog = catalog();

    if (requiresNamespaceCreate()) {
      catalog.createNamespace(NS);
    }

    TableIdentifier noSuchTableIdent = TableIdentifier.of(NS, "notable");
    assertThat(catalog.tableExists(noSuchTableIdent)).as("Table should not exist").isFalse();
    assertThat(catalog.dropTable(noSuchTableIdent))
        .as("Should not drop a table that does not exist")
        .isFalse();
  }

  @Test
  public void testListTables() {
    C catalog = catalog();

    Namespace ns1 = Namespace.of("ns_1");
    Namespace ns2 = Namespace.of("ns_2");

    TableIdentifier ns1Table1 = TableIdentifier.of(ns1, "table_1");
    TableIdentifier ns1Table2 = TableIdentifier.of(ns1, "table_2");
    TableIdentifier ns2Table1 = TableIdentifier.of(ns2, "table_1");

    if (requiresNamespaceCreate()) {
      catalog.createNamespace(ns1);
      catalog.createNamespace(ns2);
    }

    assertEmpty("Should not have tables in a new namespace, ns_1", catalog, ns1);
    assertEmpty("Should not have tables in a new namespace, ns_2", catalog, ns2);

    catalog.buildTable(ns1Table1, SCHEMA).create();

    assertThat(catalog.listTables(ns1))
        .as("Should contain ns_1.table_1 after create")
        .containsExactlyInAnyOrder(ns1Table1);

    catalog.buildTable(ns2Table1, SCHEMA).create();

    assertThat(catalog.listTables(ns2))
        .as("Should contain ns_2.table_1 after create")
        .containsExactlyInAnyOrder(ns2Table1);
    assertThat(catalog.listTables(ns1))
        .as("Should not show changes to ns_2 in ns_1")
        .containsExactlyInAnyOrder(ns1Table1);

    catalog.buildTable(ns1Table2, SCHEMA).create();

    assertThat(catalog.listTables(ns2))
        .as("Should not show changes to ns_1 in ns_2")
        .containsExactlyInAnyOrder(ns2Table1);
    assertThat(catalog.listTables(ns1))
        .as("Should contain ns_1.table_2 after create")
        .containsExactlyInAnyOrder(ns1Table1, ns1Table2);

    catalog.dropTable(ns1Table1);

    assertThat(catalog.listTables(ns2))
        .as("Should not show changes to ns_1 in ns_2")
        .containsExactlyInAnyOrder(ns2Table1);
    assertThat(catalog.listTables(ns1))
        .as("Should not contain ns_1.table_1 after drop")
        .containsExactlyInAnyOrder(ns1Table2);

    catalog.dropTable(ns1Table2);

    assertThat(catalog.listTables(ns2))
        .as("Should not show changes to ns_1 in ns_2")
        .containsExactlyInAnyOrder(ns2Table1);

    assertEmpty("Should not contain ns_1.table_2 after drop", catalog, ns1);

    catalog.dropTable(ns2Table1);
    assertEmpty("Should not contain ns_2.table_1 after drop", catalog, ns2);
  }

  @Test
  public void listNamespacesWithEmptyNamespace() {
    catalog().createNamespace(NS);

    assertThat(catalog().namespaceExists(Namespace.empty())).isFalse();
    assertThat(catalog().listNamespaces()).contains(NS).doesNotContain(Namespace.empty());
    assertThat(catalog().listNamespaces(Namespace.empty()))
        .contains(NS)
        .doesNotContain(Namespace.empty());
  }

  @Test
  public void createAndDropEmptyNamespace() {
    assumeThat(supportsEmptyNamespace())
        .as("Only valid for catalogs that support creating/dropping empty namespaces")
        .isTrue();

    assertThat(catalog().namespaceExists(Namespace.empty())).isFalse();
    catalog().createNamespace(Namespace.empty());
    assertThat(catalog().namespaceExists(Namespace.empty())).isTrue();

    // TODO: if a catalog supports creating an empty namespace, what should be the expected behavior
    // when listing all namespaces?
    assertThat(catalog().listNamespaces()).isEmpty();
    assertThat(catalog().listNamespaces(Namespace.empty())).isEmpty();

    catalog().dropNamespace(Namespace.empty());
    assertThat(catalog().namespaceExists(Namespace.empty())).isFalse();
  }

  @Test
  public void namespacePropertiesOnEmptyNamespace() {
    assumeThat(supportsEmptyNamespace())
        .as("Only valid for catalogs that support properties on empty namespaces")
        .isTrue();

    catalog().createNamespace(Namespace.empty());

    Map<String, String> properties = ImmutableMap.of("owner", "user", "created-at", "sometime");
    catalog().setProperties(Namespace.empty(), properties);

    assertThat(catalog().loadNamespaceMetadata(Namespace.empty())).containsAllEntriesOf(properties);

    catalog().removeProperties(Namespace.empty(), ImmutableSet.of("owner"));
    assertThat(catalog().loadNamespaceMetadata(Namespace.empty()))
        .containsAllEntriesOf(ImmutableMap.of("created-at", "sometime"));
  }

  @Test
  public void listTablesInEmptyNamespace() {
    assumeThat(supportsEmptyNamespace())
        .as("Only valid for catalogs that support listing tables in empty namespaces")
        .isTrue();

    if (requiresNamespaceCreate()) {
      catalog().createNamespace(Namespace.empty());
      catalog().createNamespace(NS);
    }

    TableIdentifier table1 = TableIdentifier.of(Namespace.empty(), "table_1");
    TableIdentifier table2 = TableIdentifier.of(NS, "table_2");

    catalog().buildTable(table1, SCHEMA).create();
    catalog().buildTable(table2, SCHEMA).create();

    assertThat(catalog().listTables(Namespace.empty())).containsExactly(table1);
  }

  @Test
  public void testUpdateTableSchema() {
    C catalog = catalog();

    if (requiresNamespaceCreate()) {
      catalog.createNamespace(NS);
    }

    Table table = catalog.buildTable(TABLE, SCHEMA).create();
    UpdateSchema update = table.updateSchema().addColumn("new_col", Types.LongType.get());

    Schema expected = update.apply();

    update.commit();

    Table loaded = catalog.loadTable(TABLE);

    assertThat(loaded.schema().asStruct())
        .as("Loaded table should have expected schema")
        .isEqualTo(expected.asStruct());
  }

  @Test
  public void testUUIDValidation() {
    C catalog = catalog();

    if (requiresNamespaceCreate()) {
      catalog.createNamespace(NS);
    }

    Table table = catalog.buildTable(TABLE, SCHEMA).create();
    UpdateSchema update = table.updateSchema().addColumn("new_col", Types.LongType.get());

    assertThat(catalog.dropTable(TABLE)).as("Should successfully drop table").isTrue();
    catalog.buildTable(TABLE, OTHER_SCHEMA).create();

    String expectedMessage =
        supportsServerSideRetry() ? "Requirement failed: UUID does not match" : "Cannot commit";
    assertThatThrownBy(update::commit)
        .isInstanceOf(CommitFailedException.class)
        .hasMessageContaining(expectedMessage);

    Table loaded = catalog.loadTable(TABLE);
    assertThat(loaded.schema().asStruct())
        .as("Loaded table should have expected schema")
        .isEqualTo(OTHER_SCHEMA.asStruct());
  }

  @Test
  public void testUpdateTableSchemaServerSideRetry() {
    Assumptions.assumeTrue(
        supportsServerSideRetry(),
        "Schema update recovery is only supported with server-side retry");
    C catalog = catalog();

    if (requiresNamespaceCreate()) {
      catalog.createNamespace(NS);
    }

    Table table = catalog.buildTable(TABLE, SCHEMA).create();

    UpdateSchema update = table.updateSchema().addColumn("new_col", Types.LongType.get());
    Schema expected = update.apply();

    // update the spec concurrently so that the first update fails, but can succeed on retry
    catalog.loadTable(TABLE).updateSpec().addField("shard", Expressions.bucket("id", 16)).commit();

    // commit the original update
    update.commit();

    Table loaded = catalog.loadTable(TABLE);
    assertThat(loaded.schema().asStruct())
        .as("Loaded table should have expected schema")
        .isEqualTo(expected.asStruct());
  }

  @Test
  public void testUpdateTableSchemaConflict() {
    C catalog = catalog();

    if (requiresNamespaceCreate()) {
      catalog.createNamespace(NS);
    }

    Table table = catalog.buildTable(TABLE, SCHEMA).create();

    UpdateSchema update = table.updateSchema().addColumn("new_col", Types.LongType.get());

    // update the schema concurrently so that the original update fails
    UpdateSchema concurrent = catalog.loadTable(TABLE).updateSchema().deleteColumn("data");
    Schema expected = concurrent.apply();
    concurrent.commit();

    // attempt to commit the original update
    String expectedMessage =
        supportsServerSideRetry() ? "Requirement failed: current schema changed" : "Cannot commit";
    assertThatThrownBy(update::commit)
        .isInstanceOf(CommitFailedException.class)
        .hasMessageContaining(expectedMessage);

    Table loaded = catalog.loadTable(TABLE);
    assertThat(loaded.schema().asStruct())
        .as("Loaded table should have expected schema")
        .isEqualTo(expected.asStruct());
  }

  @Test
  public void testUpdateTableSchemaAssignmentConflict() {
    C catalog = catalog();

    if (requiresNamespaceCreate()) {
      catalog.createNamespace(NS);
    }

    Table table = catalog.buildTable(TABLE, SCHEMA).create();

    UpdateSchema update = table.updateSchema().addColumn("new_col", Types.LongType.get());

    // update the schema concurrently so that the original update fails
    UpdateSchema concurrent =
        catalog.loadTable(TABLE).updateSchema().addColumn("another_col", Types.StringType.get());
    Schema expected = concurrent.apply();
    concurrent.commit();

    // attempt to commit the original update
    String expectedMessage =
        supportsServerSideRetry()
            ? "Requirement failed: last assigned field id changed"
            : "Cannot commit";
    assertThatThrownBy(update::commit)
        .isInstanceOf(CommitFailedException.class)
        .hasMessageContaining(expectedMessage);

    Table loaded = catalog.loadTable(TABLE);
    assertThat(loaded.schema().asStruct())
        .as("Loaded table should have expected schema")
        .isEqualTo(expected.asStruct());
  }

  @Test
  public void testUpdateTableSchemaThenRevert() {
    C catalog = catalog();

    if (requiresNamespaceCreate()) {
      catalog.createNamespace(NS);
    }

    Table table = catalog.buildTable(TABLE, SCHEMA).create();

    table
        .updateSchema()
        .addColumn("col1", Types.StringType.get())
        .addColumn("col2", Types.StringType.get())
        .addColumn("col3", Types.StringType.get())
        .commit();

    table.updateSchema().deleteColumn("col1").deleteColumn("col2").deleteColumn("col3").commit();

    assertThat(table.schema().asStruct())
        .as("Loaded table should have expected schema")
        .isEqualTo(TABLE_SCHEMA.asStruct());
  }

  @Test
  public void testUpdateTableSpec() {
    C catalog = catalog();

    if (requiresNamespaceCreate()) {
      catalog.createNamespace(NS);
    }

    Table table = catalog.buildTable(TABLE, SCHEMA).create();
    UpdatePartitionSpec update = table.updateSpec().addField("shard", Expressions.bucket("id", 16));

    PartitionSpec expected = update.apply();

    update.commit();

    Table loaded = catalog.loadTable(TABLE);

    // the spec ID may not match, so check equality of the fields
    assertThat(loaded.spec().fields())
        .as("Loaded table should have expected spec")
        .isEqualTo(expected.fields());
  }

  @Test
  public void testUpdateTableSpecServerSideRetry() {
    Assumptions.assumeTrue(
        supportsServerSideRetry(), "Spec update recovery is only supported with server-side retry");
    C catalog = catalog();

    if (requiresNamespaceCreate()) {
      catalog.createNamespace(NS);
    }

    Table table = catalog.buildTable(TABLE, SCHEMA).create();

    UpdatePartitionSpec update = table.updateSpec().addField("shard", Expressions.bucket("id", 16));
    PartitionSpec expected = update.apply();

    // update the schema concurrently so that the first update fails, but can succeed on retry
    catalog
        .loadTable(TABLE)
        .updateSchema()
        .addColumn("another_col", Types.StringType.get())
        .commit();

    // commit the original update
    update.commit();

    Table loaded = catalog.loadTable(TABLE);

    // the spec ID may not match, so check equality of the fields
    assertThat(loaded.spec().fields())
        .as("Loaded table should have expected spec")
        .isEqualTo(expected.fields());
  }

  @Test
  public void testUpdateTableSpecConflict() {
    C catalog = catalog();

    if (requiresNamespaceCreate()) {
      catalog.createNamespace(NS);
    }

    Table table = catalog.buildTable(TABLE, SCHEMA).withPartitionSpec(SPEC).create();

    UpdatePartitionSpec update =
        table.updateSpec().addField("shard", Expressions.bucket("data", 16));

    // update the spec concurrently so that the original update fails
    UpdatePartitionSpec concurrent =
        catalog.loadTable(TABLE).updateSpec().removeField(Expressions.bucket("id", 16));
    PartitionSpec expected = concurrent.apply();
    concurrent.commit();

    // attempt to commit the original update
    String expectedMessage =
        supportsServerSideRetry()
            ? "Requirement failed: default partition spec changed"
            : "Cannot commit";
    assertThatThrownBy(update::commit)
        .isInstanceOf(CommitFailedException.class)
        .hasMessageContaining(expectedMessage);

    Table loaded = catalog.loadTable(TABLE);

    // the spec ID may not match, so check equality of the fields
    assertThat(loaded.spec().fields())
        .as("Loaded table should have expected spec")
        .isEqualTo(expected.fields());
  }

  @Test
  public void testUpdateTableAssignmentSpecConflict() {
    C catalog = catalog();

    if (requiresNamespaceCreate()) {
      catalog.createNamespace(NS);
    }

    Table table = catalog.buildTable(TABLE, SCHEMA).create();

    UpdatePartitionSpec update = table.updateSpec().addField("shard", Expressions.bucket("id", 16));

    // update the spec concurrently so that the original update fails
    UpdatePartitionSpec concurrent =
        catalog.loadTable(TABLE).updateSpec().addField("shard", Expressions.truncate("id", 100));
    PartitionSpec expected = concurrent.apply();
    concurrent.commit();

    // attempt to commit the original update
    String expectedMessage =
        supportsServerSideRetry()
            ? "Requirement failed: last assigned partition id changed"
            : "Cannot commit";
    assertThatThrownBy(update::commit)
        .isInstanceOf(CommitFailedException.class)
        .hasMessageContaining(expectedMessage);

    Table loaded = catalog.loadTable(TABLE);

    // the spec ID may not match, so check equality of the fields
    assertThat(loaded.spec().fields())
        .as("Loaded table should have expected spec")
        .isEqualTo(expected.fields());
  }

  @Test
  public void testUpdateTableSpecThenRevert() {
    C catalog = catalog();

    if (requiresNamespaceCreate()) {
      catalog.createNamespace(NS);
    }

    // create a v2 table. otherwise the spec update would produce a different spec with a void
    // partition field
    Table table =
        catalog
            .buildTable(TABLE, SCHEMA)
            .withPartitionSpec(SPEC)
            .withProperty("format-version", "2")
            .create();
    assertThat(TableUtil.formatVersion(table)).as("Should be a v2 table").isEqualTo(2);

    table.updateSpec().addField("id").commit();

    table.updateSpec().removeField("id").commit();

    assertThat(table.spec()).as("Loaded table should have expected spec").isEqualTo(TABLE_SPEC);
  }

  @ParameterizedTest
  @ValueSource(booleans = {true, false})
  public void testRemoveUnusedSpec(boolean withBranch) {
    String branch = "test";
    C catalog = catalog();

    if (requiresNamespaceCreate()) {
      catalog.createNamespace(NS);
    }

    Table table =
        catalog
            .buildTable(TABLE, SCHEMA)
            .withPartitionSpec(SPEC)
            .withProperty(TableProperties.GC_ENABLED, "true")
            .create();
    PartitionSpec spec = table.spec();
    // added a file to trigger snapshot expiration
    table.newFastAppend().appendFile(FILE_A).commit();
    if (withBranch) {
      table.manageSnapshots().createBranch(branch).commit();
    }
    table.updateSpec().addField(Expressions.bucket("data", 16)).commit();
    table.updateSpec().removeField(Expressions.bucket("data", 16)).commit();
    table.updateSpec().addField("data").commit();
    assertThat(table.specs()).as("Should have 3 total specs").hasSize(3);
    PartitionSpec current = table.spec();
    table.expireSnapshots().cleanExpiredMetadata(true).commit();

    Table loaded = catalog.loadTable(TABLE);
    assertThat(loaded.specs().values()).containsExactlyInAnyOrder(spec, current);

    // add a data file with current spec and remove the old data file
    table.newDelete().deleteFile(FILE_A).commit();
    DataFile anotherFile =
        DataFiles.builder(current)
            .withPath("/path/to/data-b.parquet")
            .withFileSizeInBytes(10)
            .withPartitionPath("id_bucket=0/data=123") // easy way to set partition data for now
            .withRecordCount(2) // needs at least one record or else metrics will filter it out
            .build();
    table.newAppend().appendFile(anotherFile).commit();
    table
        .expireSnapshots()
        .cleanExpiredFiles(false)
        .expireOlderThan(table.currentSnapshot().timestampMillis())
        .cleanExpiredMetadata(true)
        .commit();
    loaded = catalog.loadTable(TABLE);
    if (withBranch) {
      assertThat(loaded.specs().values()).containsExactlyInAnyOrder(spec, current);
    } else {
      assertThat(loaded.specs().values()).containsExactlyInAnyOrder(current);
    }
  }

  @ParameterizedTest
  @ValueSource(booleans = {true, false})
  public void testRemoveUnusedSchemas(boolean withBranch) {
    String branch = "test";
    C catalog = catalog();

    if (requiresNamespaceCreate()) {
      catalog.createNamespace(NS);
    }

    Table table =
        catalog
            .buildTable(TABLE, SCHEMA)
            .withPartitionSpec(SPEC)
            .withProperty(TableProperties.GC_ENABLED, "true")
            .create();

    table.newFastAppend().appendFile(FILE_A).commit();
    Snapshot firstSnapshot = table.currentSnapshot();
    if (withBranch) {
      table.manageSnapshots().createBranch(branch).commit();
    }

    table.updateSchema().addColumn("col_to_delete", Types.IntegerType.get()).commit();
    table.updateSchema().deleteColumn("col_to_delete").commit();
    table.updateSchema().addColumn("extra_col", Types.StringType.get()).commit();

    assertThat(table.schemas().values()).as("Should have 3 total schemas").hasSize(3);

    // Keeps the schema used by the single snapshot and the current schema.
    // Doesn't remove snapshots.
    table.expireSnapshots().cleanExpiredMetadata(true).commit();

    Table loaded = catalog.loadTable(TABLE);
    assertThat(loaded.snapshot(firstSnapshot.snapshotId())).isNotNull();
    assertThat(loaded.schemas().keySet())
        .containsExactlyInAnyOrder(firstSnapshot.schemaId(), loaded.schema().schemaId());

    table.updateSchema().addColumn("extra_col2", Types.LongType.get()).commit();
    table.newFastAppend().appendFile(FILE_B).commit();

    table
        .expireSnapshots()
        .expireOlderThan(table.currentSnapshot().timestampMillis())
        .cleanExpiredMetadata(true)
        .commit();

    loaded = catalog.loadTable(TABLE);
    if (withBranch) {
      assertThat(loaded.snapshots())
          .containsExactlyInAnyOrder(firstSnapshot, loaded.currentSnapshot());
      assertThat(loaded.schemas().keySet())
          .containsExactlyInAnyOrder(firstSnapshot.schemaId(), loaded.currentSnapshot().schemaId());
    } else {
      assertThat(loaded.snapshot(firstSnapshot.snapshotId())).isNull();
      assertThat(loaded.schemas().keySet())
          .containsExactlyInAnyOrder(loaded.currentSnapshot().schemaId());
    }
  }

  @Test
  public void testUpdateTableSortOrder() {
    C catalog = catalog();

    if (requiresNamespaceCreate()) {
      catalog.createNamespace(NS);
    }

    Table table = catalog.buildTable(TABLE, SCHEMA).create();
    ReplaceSortOrder update = table.replaceSortOrder().asc(Expressions.bucket("id", 16)).asc("id");

    SortOrder expected = update.apply();

    update.commit();

    Table loaded = catalog.loadTable(TABLE);

    // the sort order ID may not match, so check equality of the fields
    assertThat(loaded.sortOrder().fields())
        .as("Loaded table should have expected order")
        .isEqualTo(expected.fields());
  }

  @Test
  public void testUpdateTableSortOrderServerSideRetry() {
    Assumptions.assumeTrue(
        supportsServerSideRetry(),
        "Sort order update recovery is only supported with server-side retry");
    C catalog = catalog();

    if (requiresNamespaceCreate()) {
      catalog.createNamespace(NS);
    }

    Table table = catalog.buildTable(TABLE, SCHEMA).create();

    ReplaceSortOrder update = table.replaceSortOrder().asc(Expressions.bucket("id", 16)).asc("id");
    SortOrder expected = update.apply();

    // update the schema concurrently so that the first update fails, but can succeed on retry
    catalog
        .loadTable(TABLE)
        .updateSchema()
        .addColumn("another_col", Types.StringType.get())
        .commit();

    // commit the original update
    update.commit();

    Table loaded = catalog.loadTable(TABLE);

    // the sort order ID may not match, so check equality of the fields
    assertThat(loaded.sortOrder().fields())
        .as("Loaded table should have expected order")
        .isEqualTo(expected.fields());
  }

  @Test
  public void testUpdateTableOrderThenRevert() {
    C catalog = catalog();

    if (requiresNamespaceCreate()) {
      catalog.createNamespace(NS);
    }

    Table table = catalog.buildTable(TABLE, SCHEMA).withSortOrder(WRITE_ORDER).create();

    table.replaceSortOrder().asc("id").commit();

    table.replaceSortOrder().asc(Expressions.bucket("id", 16)).asc("id").commit();

    assertThat(table.sortOrder())
        .as("Loaded table should have expected order")
        .isEqualTo(TABLE_WRITE_ORDER);
  }

  @Test
  public void testAppend() throws IOException {
    C catalog = catalog();

    if (requiresNamespaceCreate()) {
      catalog.createNamespace(NS);
    }

    Table table = catalog.buildTable(TABLE, SCHEMA).withPartitionSpec(SPEC).create();

    try (CloseableIterable<FileScanTask> tasks = table.newScan().planFiles()) {
      assertThat(tasks.iterator().hasNext()).as("Should contain no files").isFalse();
    }

    table.newFastAppend().appendFile(FILE_A).commit();

    assertFiles(table, FILE_A);
  }

  @Test
  public void testConcurrentAppendEmptyTable() {
    C catalog = catalog();

    if (requiresNamespaceCreate()) {
      catalog.createNamespace(NS);
    }

    Table table = catalog.buildTable(TABLE, SCHEMA).withPartitionSpec(SPEC).create();

    assertNoFiles(table);

    // create an uncommitted append
    AppendFiles append = table.newFastAppend().appendFile(FILE_A);
    append.apply(); // apply changes to eagerly write metadata

    catalog.loadTable(TABLE).newFastAppend().appendFile(FILE_B).commit();
    assertFiles(catalog.loadTable(TABLE), FILE_B);

    // the uncommitted append should retry and succeed
    append.commit();
    assertFiles(catalog.loadTable(TABLE), FILE_A, FILE_B);
  }

  @Test
  public void testConcurrentAppendNonEmptyTable() {
    C catalog = catalog();

    if (requiresNamespaceCreate()) {
      catalog.createNamespace(NS);
    }

    Table table = catalog.buildTable(TABLE, SCHEMA).withPartitionSpec(SPEC).create();

    assertNoFiles(table);

    // TODO: skip the initial refresh in FastAppend so that commits actually fail

    // create an initial snapshot
    catalog.loadTable(TABLE).newFastAppend().appendFile(FILE_C).commit();

    // create an uncommitted append
    AppendFiles append = table.newFastAppend().appendFile(FILE_A);
    append.apply(); // apply changes to eagerly write metadata

    catalog.loadTable(TABLE).newFastAppend().appendFile(FILE_B).commit();
    assertFiles(catalog.loadTable(TABLE), FILE_B, FILE_C);

    // the uncommitted append should retry and succeed
    append.commit();
    assertFiles(catalog.loadTable(TABLE), FILE_A, FILE_B, FILE_C);
  }

  @Test
  public void testUpdateTransaction() {
    C catalog = catalog();

    if (requiresNamespaceCreate()) {
      catalog.createNamespace(NS);
    }

    Table table = catalog.buildTable(TABLE, SCHEMA).create();

    Transaction transaction = table.newTransaction();

    UpdateSchema updateSchema =
        transaction.updateSchema().addColumn("new_col", Types.LongType.get());
    Schema expectedSchema = updateSchema.apply();
    updateSchema.commit();

    UpdatePartitionSpec updateSpec =
        transaction.updateSpec().addField("shard", Expressions.bucket("id", 16));
    PartitionSpec expectedSpec = updateSpec.apply();
    updateSpec.commit();

    transaction.commitTransaction();

    Table loaded = catalog.loadTable(TABLE);

    assertThat(loaded.schema().asStruct())
        .as("Loaded table should have expected schema")
        .isEqualTo(expectedSchema.asStruct());
    assertThat(loaded.spec().fields())
        .as("Loaded table should have expected spec")
        .isEqualTo(expectedSpec.fields());

    assertPreviousMetadataFileCount(loaded, 1);
  }

  @Test
  public void testCreateTransaction() {
    C catalog = catalog();

    if (requiresNamespaceCreate()) {
      catalog.createNamespace(NS);
    }

    Transaction create = catalog.buildTable(TABLE, SCHEMA).createTransaction();

    assertThat(catalog.tableExists(TABLE))
        .as("Table should not exist after createTransaction")
        .isFalse();

    create.newFastAppend().appendFile(FILE_A).commit();

    assertThat(catalog.tableExists(TABLE))
        .as("Table should not exist after append commit")
        .isFalse();

    create.commitTransaction();

    assertThat(catalog.tableExists(TABLE)).as("Table should exist after append commit").isTrue();
    Table table = catalog.loadTable(TABLE);
    assertFiles(table, FILE_A);
    assertPreviousMetadataFileCount(table, 0);
  }

  @Test
  public void testCompleteCreateTransaction() {
    C catalog = catalog();

    if (requiresNamespaceCreate()) {
      catalog.createNamespace(NS);
    }

    Map<String, String> properties =
        ImmutableMap.of("user", "someone", "created-at", "2022-02-25T00:38:19");
    Transaction create =
        catalog
            .buildTable(TABLE, SCHEMA)
            .withLocation("file:/tmp/ns/table")
            .withPartitionSpec(SPEC)
            .withSortOrder(WRITE_ORDER)
            .withProperties(properties)
            .createTransaction();

    assertThat(catalog.tableExists(TABLE))
        .as("Table should not exist after createTransaction")
        .isFalse();

    create.newFastAppend().appendFile(FILE_A).commit();

    assertThat(catalog.tableExists(TABLE))
        .as("Table should not exist after append commit")
        .isFalse();

    create.commitTransaction();

    assertThat(catalog.tableExists(TABLE)).as("Table should exist after append commit").isTrue();

    Table table = catalog.loadTable(TABLE);
    assertThat(table.schema().asStruct())
        .as("Table schema should match the new schema")
        .isEqualTo(TABLE_SCHEMA.asStruct());
    assertThat(table.spec().fields())
        .as("Table should have create partition spec")
        .isEqualTo(TABLE_SPEC.fields());
    assertThat(table.sortOrder())
        .as("Table should have create sort order")
        .isEqualTo(TABLE_WRITE_ORDER);
    assertThat(table.properties().entrySet())
        .as("Table properties should be a superset of the requested properties")
        .containsAll(properties.entrySet());
    if (!overridesRequestedLocation()) {
      assertThat(table.location())
          .as("Table location should match requested")
          .isEqualTo("file:/tmp/ns/table");
    }
    assertFiles(table, FILE_A);
    assertFilesPartitionSpec(table);
    assertPreviousMetadataFileCount(table, 0);
  }

  @Test
  public void testCompleteCreateTransactionMultipleSchemas() {
    C catalog = catalog();

    if (requiresNamespaceCreate()) {
      catalog.createNamespace(NS);
    }

    Map<String, String> properties =
        ImmutableMap.of("user", "someone", "created-at", "2022-02-25T00:38:19");
    Transaction create =
        catalog
            .buildTable(TABLE, SCHEMA)
            .withLocation("file:/tmp/ns/table")
            .withPartitionSpec(SPEC)
            .withSortOrder(WRITE_ORDER)
            .withProperties(properties)
            .createTransaction();

    assertThat(catalog.tableExists(TABLE))
        .as("Table should not exist after createTransaction")
        .isFalse();

    create.newFastAppend().appendFile(FILE_A).commit();

    UpdateSchema updateSchema = create.updateSchema().addColumn("new_col", Types.LongType.get());
    Schema newSchema = updateSchema.apply();
    updateSchema.commit();

    UpdatePartitionSpec updateSpec = create.updateSpec().addField("new_col");
    updateSpec.commit();

    ReplaceSortOrder replaceSortOrder = create.replaceSortOrder().asc("new_col");
    SortOrder newSortOrder = replaceSortOrder.apply();
    replaceSortOrder.commit();

    // Get new spec after commit to write new file with new spec
    PartitionSpec newSpec = create.table().spec();

    DataFile anotherFile =
        DataFiles.builder(newSpec)
            .withPath("/path/to/data-b.parquet")
            .withFileSizeInBytes(10)
            .withPartitionPath("id_bucket=0/new_col=0") // easy way to set partition data for now
            .withRecordCount(2) // needs at least one record or else metrics will filter it out
            .build();

    create.newFastAppend().appendFile(anotherFile).commit();

    assertThat(catalog.tableExists(TABLE))
        .as("Table should not exist after append commit")
        .isFalse();

    create.commitTransaction();

    assertThat(catalog.tableExists(TABLE)).as("Table should exist after append commit").isTrue();

    Table table = catalog.loadTable(TABLE);

    // initial IDs taken from TableMetadata constants
    final int initialSchemaId = 0;
    final int initialSpecId = 0;
    final int initialOrderId = 1;
    final int updateSchemaId = initialSchemaId + 1;
    final int updateSpecId = initialSpecId + 1;
    final int updateOrderId = initialOrderId + 1;

    assertThat(table.schema().asStruct())
        .as("Table schema should match the new schema")
        .isEqualTo(newSchema.asStruct());
    assertThat(table.schema().schemaId())
        .as("Table schema should match the new schema ID")
        .isEqualTo(updateSchemaId);
    assertThat(table.spec().fields())
        .as("Table should have updated partition spec")
        .isEqualTo(newSpec.fields());
    assertThat(table.spec().specId())
        .as("Table should have updated partition spec ID")
        .isEqualTo(updateSpecId);
    assertThat(table.sortOrder().fields())
        .as("Table should have updated sort order")
        .isEqualTo(newSortOrder.fields());
    assertThat(table.sortOrder().orderId())
        .as("Table should have updated sort order ID")
        .isEqualTo(updateOrderId);
    assertThat(table.properties().entrySet())
        .as("Table properties should be a superset of the requested properties")
        .containsAll(properties.entrySet());
    if (!overridesRequestedLocation()) {
      assertThat(table.location())
          .as("Table location should match requested")
          .isEqualTo("file:/tmp/ns/table");
    }
    assertFiles(table, FILE_A, anotherFile);
    assertFilePartitionSpec(table, FILE_A, initialSpecId);
    assertFilePartitionSpec(table, anotherFile, updateSpecId);
    assertPreviousMetadataFileCount(table, 0);
  }

  @Test
  public void testCompleteCreateTransactionV2() {
    C catalog = catalog();

    if (requiresNamespaceCreate()) {
      catalog.createNamespace(NS);
    }

    Map<String, String> properties =
        ImmutableMap.of(
            "user", "someone", "created-at", "2022-02-25T00:38:19", "format-version", "2");

    Transaction create =
        catalog
            .buildTable(TABLE, SCHEMA)
            .withLocation("file:/tmp/ns/table")
            .withPartitionSpec(SPEC)
            .withSortOrder(WRITE_ORDER)
            .withProperties(properties)
            .createTransaction();

    assertThat(catalog.tableExists(TABLE))
        .as("Table should not exist after createTransaction")
        .isFalse();

    create.newFastAppend().appendFile(FILE_A).commit();

    assertThat(catalog.tableExists(TABLE))
        .as("Table should not exist after append commit")
        .isFalse();

    create.commitTransaction();

    assertThat(catalog.tableExists(TABLE)).as("Table should exist after append commit").isTrue();
    Table table = catalog.loadTable(TABLE);

    Map<String, String> expectedProps = Maps.newHashMap(properties);

    expectedProps.remove("format-version");

    assertThat(table.schema().asStruct())
        .as("Table schema should match the new schema")
        .isEqualTo(TABLE_SCHEMA.asStruct());
    assertThat(table.spec().fields())
        .as("Table should have create partition spec")
        .isEqualTo(TABLE_SPEC.fields());
    assertThat(table.sortOrder())
        .as("Table should have create sort order")
        .isEqualTo(TABLE_WRITE_ORDER);
    assertThat(Sets.intersection(properties.entrySet(), table.properties().entrySet()))
        .as("Table properties should be a superset of the requested properties")
        .containsExactlyInAnyOrderElementsOf(expectedProps.entrySet());
    assertThat(table.currentSnapshot().sequenceNumber())
        .as("Sequence number should start at 1 for v2 format")
        .isEqualTo(1);
    if (!overridesRequestedLocation()) {
      assertThat(table.location())
          .as("Table location should match requested")
          .isEqualTo("file:/tmp/ns/table");
    }

    assertFiles(table, FILE_A);
    assertFilesPartitionSpec(table);
    assertPreviousMetadataFileCount(table, 0);
  }

  @Test
  public void testConcurrentCreateTransaction() {
    C catalog = catalog();

    if (requiresNamespaceCreate()) {
      catalog.createNamespace(NS);
    }

    Transaction create = catalog.buildTable(TABLE, SCHEMA).createTransaction();

    assertThat(catalog.tableExists(TABLE))
        .as("Table should not exist after createTransaction")
        .isFalse();

    create.newFastAppend().appendFile(FILE_A).commit();

    assertThat(catalog.tableExists(TABLE))
        .as("Table should not exist after append commit")
        .isFalse();

    catalog.buildTable(TABLE, OTHER_SCHEMA).create();

    setMaxStackTraceElementsDisplayed(Integer.MAX_VALUE);
    String expectedMessage =
        supportsServerSideRetry()
            ? "Requirement failed: table already exists"
            : "Table already exists";
    assertThatThrownBy(create::commitTransaction)
        .isInstanceOf(AlreadyExistsException.class)
        .hasMessageStartingWith(expectedMessage);

    // validate the concurrently created table is unmodified
    Table table = catalog.loadTable(TABLE);
    assertThat(table.schema().asStruct())
        .as("Table schema should match concurrent create")
        .isEqualTo(OTHER_SCHEMA.asStruct());
    assertNoFiles(table);
  }

  @Test
  public void testCreateOrReplaceTransactionCreate() {
    C catalog = catalog();

    if (requiresNamespaceCreate()) {
      catalog.createNamespace(NS);
    }

    Transaction create = catalog.buildTable(TABLE, SCHEMA).createOrReplaceTransaction();

    assertThat(catalog.tableExists(TABLE))
        .as("Table should not exist after createTransaction")
        .isFalse();

    create.newFastAppend().appendFile(FILE_A).commit();

    assertThat(catalog.tableExists(TABLE))
        .as("Table should not exist after append commit")
        .isFalse();

    create.commitTransaction();

    assertThat(catalog.tableExists(TABLE)).as("Table should exist after append commit").isTrue();

    Table table = catalog.loadTable(TABLE);
    assertFiles(table, FILE_A);
    assertPreviousMetadataFileCount(table, 0);
  }

  @Test
  public void testCompleteCreateOrReplaceTransactionCreate() {
    C catalog = catalog();

    if (requiresNamespaceCreate()) {
      catalog.createNamespace(NS);
    }

    Map<String, String> properties =
        ImmutableMap.of("user", "someone", "created-at", "2022-02-25T00:38:19");
    Transaction createOrReplace =
        catalog
            .buildTable(TABLE, SCHEMA)
            .withLocation("file:/tmp/ns/table")
            .withPartitionSpec(SPEC)
            .withSortOrder(WRITE_ORDER)
            .withProperties(properties)
            .createOrReplaceTransaction();

    assertThat(catalog.tableExists(TABLE))
        .as("Table should not exist after createTransaction")
        .isFalse();

    createOrReplace.newFastAppend().appendFile(FILE_A).commit();

    assertThat(catalog.tableExists(TABLE))
        .as("Table should not exist after append commit")
        .isFalse();

    createOrReplace.commitTransaction();

    assertThat(catalog.tableExists(TABLE)).as("Table should exist after append commit").isTrue();

    Table table = catalog.loadTable(TABLE);

    assertThat(table.schema().asStruct())
        .as("Table schema should match the new schema")
        .isEqualTo(TABLE_SCHEMA.asStruct());
    assertThat(table.spec().fields())
        .as("Table should have create partition spec")
        .isEqualTo(TABLE_SPEC.fields());
    assertThat(table.sortOrder())
        .as("Table should have create sort order")
        .isEqualTo(TABLE_WRITE_ORDER);
    assertThat(table.properties().entrySet())
        .as("Table properties should be a superset of the requested properties")
        .containsAll(properties.entrySet());
    if (!overridesRequestedLocation()) {
      assertThat(table.location())
          .as("Table location should match requested")
          .isEqualTo("file:/tmp/ns/table");
    }

    assertFiles(table, FILE_A);
    assertFilesPartitionSpec(table);
    assertPreviousMetadataFileCount(table, 0);
  }

  @Test
  public void testCreateOrReplaceReplaceTransactionReplace() {
    C catalog = catalog();

    if (requiresNamespaceCreate()) {
      catalog.createNamespace(NS);
    }

    Table original = catalog.buildTable(TABLE, OTHER_SCHEMA).create();

    assertThat(catalog.tableExists(TABLE))
        .as("Table should exist before replaceTransaction")
        .isTrue();

    Transaction createOrReplace = catalog.buildTable(TABLE, SCHEMA).createOrReplaceTransaction();

    assertThat(catalog.tableExists(TABLE))
        .as("Table should still exist after replaceTransaction")
        .isTrue();

    createOrReplace.newFastAppend().appendFile(FILE_A).commit();

    // validate table has not changed
    Table table = catalog.loadTable(TABLE);

    assertThat(table.schema().asStruct())
        .as("Table schema should match concurrent create")
        .isEqualTo(OTHER_SCHEMA.asStruct());

    assertUUIDsMatch(original, table);
    assertNoFiles(table);

    createOrReplace.commitTransaction();

    // validate the table after replace
    assertThat(catalog.tableExists(TABLE)).as("Table should exist after append commit").isTrue();
    table.refresh(); // refresh should work with UUID validation

    Table loaded = catalog.loadTable(TABLE);

    assertThat(loaded.schema().asStruct())
        .as("Table schema should match the new schema")
        .isEqualTo(REPLACE_SCHEMA.asStruct());
    assertUUIDsMatch(original, loaded);
    assertFiles(loaded, FILE_A);
    assertPreviousMetadataFileCount(loaded, 1);
  }

  @Test
  public void testCompleteCreateOrReplaceTransactionReplace() {
    C catalog = catalog();

    if (requiresNamespaceCreate()) {
      catalog.createNamespace(NS);
    }

    Table original = catalog.buildTable(TABLE, OTHER_SCHEMA).create();

    assertThat(catalog.tableExists(TABLE))
        .as("Table should exist before replaceTransaction")
        .isTrue();

    Map<String, String> properties =
        ImmutableMap.of("user", "someone", "created-at", "2022-02-25T00:38:19");
    Transaction createOrReplace =
        catalog
            .buildTable(TABLE, SCHEMA)
            .withLocation("file:/tmp/ns/table")
            .withPartitionSpec(SPEC)
            .withSortOrder(WRITE_ORDER)
            .withProperties(properties)
            .createOrReplaceTransaction();

    assertThat(catalog.tableExists(TABLE))
        .as("Table should still exist after replaceTransaction")
        .isTrue();

    createOrReplace.newFastAppend().appendFile(FILE_A).commit();

    // validate table has not changed
    Table table = catalog.loadTable(TABLE);
    assertThat(table.schema().asStruct())
        .as("Table schema should match concurrent create")
        .isEqualTo(OTHER_SCHEMA.asStruct());
    assertThat(table.spec().isUnpartitioned()).as("Table should be unpartitioned").isTrue();
    assertThat(table.sortOrder().isUnsorted()).as("Table should be unsorted").isTrue();
    assertThat(table.properties().get("created-at"))
        .as("Created at should not match")
        .isNotEqualTo("2022-02-25T00:38:19");
    assertUUIDsMatch(original, table);
    assertNoFiles(table);

    createOrReplace.commitTransaction();

    // validate the table after replace
    assertThat(catalog.tableExists(TABLE)).as("Table should exist after append commit").isTrue();
    table.refresh(); // refresh should work with UUID validation

    Table loaded = catalog.loadTable(TABLE);

    assertThat(loaded.schema().asStruct())
        .as("Table schema should match the new schema")
        .isEqualTo(REPLACE_SCHEMA.asStruct());
    assertThat(loaded.spec())
        .as("Table should have replace partition spec")
        .isEqualTo(REPLACE_SPEC);
    assertThat(loaded.sortOrder())
        .as("Table should have replace sort order")
        .isEqualTo(REPLACE_WRITE_ORDER);
    assertThat(loaded.properties().entrySet())
        .as("Table properties should be a superset of the requested properties")
        .containsAll(properties.entrySet());
    if (!overridesRequestedLocation()) {
      assertThat(table.location())
          .as("Table location should be replaced")
          .isEqualTo("file:/tmp/ns/table");
    }

    assertUUIDsMatch(original, loaded);
    assertFiles(loaded, FILE_A);
    assertPreviousMetadataFileCount(loaded, 1);
  }

  @Test
  public void testCreateOrReplaceTransactionConcurrentCreate() {
    Assumptions.assumeTrue(
        supportsServerSideRetry(),
        "Conversion to replace transaction is not supported by REST catalog");

    C catalog = catalog();

    if (requiresNamespaceCreate()) {
      catalog.createNamespace(NS);
    }

    Transaction createOrReplace = catalog.buildTable(TABLE, SCHEMA).createOrReplaceTransaction();

    assertThat(catalog.tableExists(TABLE))
        .as("Table should not exist after createTransaction")
        .isFalse();

    createOrReplace.newFastAppend().appendFile(FILE_A).commit();

    assertThat(catalog.tableExists(TABLE))
        .as("Table should not exist after append commit")
        .isFalse();

    catalog.buildTable(TABLE, OTHER_SCHEMA).create();

    String expectedMessage =
        supportsServerSideRetry()
            ? "Requirement failed: table already exists"
            : "Table already exists";
    assertThatThrownBy(createOrReplace::commitTransaction)
        .isInstanceOf(AlreadyExistsException.class)
        .hasMessageStartingWith(expectedMessage);

    // validate the concurrently created table is unmodified
    Table table = catalog.loadTable(TABLE);
    assertThat(table.schema().asStruct())
        .as("Table schema should match concurrent create")
        .isEqualTo(OTHER_SCHEMA.asStruct());
    assertNoFiles(table);
  }

  @Test
  public void testReplaceTransaction() {
    C catalog = catalog();

    if (requiresNamespaceCreate()) {
      catalog.createNamespace(NS);
    }

    Table original = catalog.buildTable(TABLE, OTHER_SCHEMA).create();

    assertThat(catalog.tableExists(TABLE))
        .as("Table should exist before replaceTransaction")
        .isTrue();

    Transaction replace = catalog.buildTable(TABLE, SCHEMA).replaceTransaction();

    assertThat(catalog.tableExists(TABLE))
        .as("Table should still exist after replaceTransaction")
        .isTrue();

    replace.newFastAppend().appendFile(FILE_A).commit();

    // validate table has not changed
    Table table = catalog.loadTable(TABLE);
    assertThat(table.schema().asStruct())
        .as("Table schema should match concurrent create")
        .isEqualTo(OTHER_SCHEMA.asStruct());
    assertUUIDsMatch(original, table);
    assertNoFiles(table);

    replace.commitTransaction();

    // validate the table after replace
    assertThat(catalog.tableExists(TABLE)).as("Table should exist after append commit").isTrue();
    table.refresh(); // refresh should work with UUID validation

    Table loaded = catalog.loadTable(TABLE);

    assertThat(loaded.schema().asStruct())
        .as("Table schema should match the new schema")
        .isEqualTo(REPLACE_SCHEMA.asStruct());

    assertUUIDsMatch(original, loaded);
    assertFiles(loaded, FILE_A);
    assertPreviousMetadataFileCount(loaded, 1);
  }

  @Test
  public void testCompleteReplaceTransaction() {
    C catalog = catalog();

    if (requiresNamespaceCreate()) {
      catalog.createNamespace(NS);
    }

    Table original = catalog.buildTable(TABLE, OTHER_SCHEMA).create();

    assertThat(catalog.tableExists(TABLE))
        .as("Table should exist before replaceTransaction")
        .isTrue();

    Map<String, String> properties =
        ImmutableMap.of("user", "someone", "created-at", "2022-02-25T00:38:19");
    Transaction replace =
        catalog
            .buildTable(TABLE, SCHEMA)
            .withLocation("file:/tmp/ns/table")
            .withPartitionSpec(SPEC)
            .withSortOrder(WRITE_ORDER)
            .withProperties(properties)
            .replaceTransaction();

    assertThat(catalog.tableExists(TABLE))
        .as("Table should still exist after replaceTransaction")
        .isTrue();

    replace.newFastAppend().appendFile(FILE_A).commit();

    // validate table has not changed
    Table table = catalog.loadTable(TABLE);

    assertThat(table.schema().asStruct())
        .as("Table schema should match concurrent create")
        .isEqualTo(OTHER_SCHEMA.asStruct());
    assertThat(table.spec().isUnpartitioned()).as("Table should be unpartitioned").isTrue();
    assertThat(table.sortOrder().isUnsorted()).as("Table should be unsorted").isTrue();
    assertThat(table.properties().get("created-at"))
        .as("Created at should not match")
        .isNotEqualTo("2022-02-25T00:38:19");

    assertUUIDsMatch(original, table);
    assertNoFiles(table);

    replace.commitTransaction();

    // validate the table after replace
    assertThat(catalog.tableExists(TABLE)).as("Table should exist after append commit").isTrue();
    table.refresh(); // refresh should work with UUID validation

    Table loaded = catalog.loadTable(TABLE);

    assertThat(loaded.schema().asStruct())
        .as("Table schema should match the new schema")
        .isEqualTo(REPLACE_SCHEMA.asStruct());
    assertThat(loaded.spec())
        .as("Table should have replace partition spec")
        .isEqualTo(REPLACE_SPEC);
    assertThat(loaded.sortOrder())
        .as("Table should have replace sort order")
        .isEqualTo(REPLACE_WRITE_ORDER);
    assertThat(loaded.properties().entrySet())
        .as("Table properties should be a superset of the requested properties")
        .containsAll(properties.entrySet());
    if (!overridesRequestedLocation()) {
      assertThat(table.location())
          .as("Table location should be replaced")
          .isEqualTo("file:/tmp/ns/table");
    }

    assertUUIDsMatch(original, loaded);
    assertFiles(loaded, FILE_A);
    assertPreviousMetadataFileCount(loaded, 1);
  }

  @Test
  public void testReplaceTransactionRequiresTableExists() {
    C catalog = catalog();

    if (requiresNamespaceCreate()) {
      catalog.createNamespace(NS);
    }

    assertThatThrownBy(() -> catalog.buildTable(TABLE, SCHEMA).replaceTransaction())
        .isInstanceOf(NoSuchTableException.class)
        .hasMessageStartingWith("Table does not exist: %s", TABLE);
  }

  @Test
  public void testReplaceTableKeepsSnapshotLog() {
    C catalog = catalog();

    if (requiresNamespaceCreate()) {
      catalog.createNamespace(TABLE.namespace());
    }

    catalog.createTable(TABLE, SCHEMA);

    Table table = catalog.loadTable(TABLE);
    table.newAppend().appendFile(FILE_A).commit();

    List<HistoryEntry> snapshotLogBeforeReplace =
        ((BaseTable) table).operations().current().snapshotLog();
    assertThat(snapshotLogBeforeReplace).hasSize(1);
    HistoryEntry snapshotBeforeReplace = snapshotLogBeforeReplace.get(0);

    Transaction replaceTableTransaction = catalog.newReplaceTableTransaction(TABLE, SCHEMA, false);
    replaceTableTransaction.newAppend().appendFile(FILE_A).commit();
    replaceTableTransaction.commitTransaction();
    table.refresh();

    List<HistoryEntry> snapshotLogAfterReplace =
        ((BaseTable) table).operations().current().snapshotLog();
    HistoryEntry snapshotAfterReplace = snapshotLogAfterReplace.get(1);

    assertThat(snapshotAfterReplace).isNotEqualTo(snapshotBeforeReplace);
    assertThat(snapshotLogAfterReplace)
        .hasSize(2)
        .containsExactly(snapshotBeforeReplace, snapshotAfterReplace);
  }

  @Test
  public void testConcurrentReplaceTransactions() {
    C catalog = catalog();

    if (requiresNamespaceCreate()) {
      catalog.createNamespace(NS);
    }

    Transaction transaction = catalog.buildTable(TABLE, SCHEMA).createTransaction();
    transaction.newFastAppend().appendFile(FILE_A).commit();
    transaction.commitTransaction();

    Table original = catalog.loadTable(TABLE);
    assertFiles(original, FILE_A);

    Transaction secondReplace = catalog.buildTable(TABLE, SCHEMA).replaceTransaction();
    secondReplace.newFastAppend().appendFile(FILE_C).commit();

    Transaction firstReplace = catalog.buildTable(TABLE, SCHEMA).replaceTransaction();
    firstReplace.newFastAppend().appendFile(FILE_B).commit();
    firstReplace.commitTransaction();

    Table afterFirstReplace = catalog.loadTable(TABLE);
    assertThat(afterFirstReplace.schema().asStruct())
        .as("Table schema should match the original schema")
        .isEqualTo(original.schema().asStruct());
    assertThat(afterFirstReplace.spec().isUnpartitioned())
        .as("Table should be unpartitioned")
        .isTrue();
    assertThat(afterFirstReplace.sortOrder().isUnsorted()).as("Table should be unsorted").isTrue();
    assertUUIDsMatch(original, afterFirstReplace);
    assertFiles(afterFirstReplace, FILE_B);

    secondReplace.commitTransaction();

    Table afterSecondReplace = catalog.loadTable(TABLE);
    assertThat(afterSecondReplace.schema().asStruct())
        .as("Table schema should match the original schema")
        .isEqualTo(original.schema().asStruct());
    assertThat(afterSecondReplace.spec().isUnpartitioned())
        .as("Table should be unpartitioned")
        .isTrue();
    assertThat(afterSecondReplace.sortOrder().isUnsorted()).as("Table should be unsorted").isTrue();
    assertUUIDsMatch(original, afterSecondReplace);
    assertFiles(afterSecondReplace, FILE_C);
  }

  @Test
  public void testConcurrentReplaceTransactionSchema() {
    C catalog = catalog();

    if (requiresNamespaceCreate()) {
      catalog.createNamespace(NS);
    }

    Transaction transaction = catalog.buildTable(TABLE, OTHER_SCHEMA).createTransaction();
    transaction.newFastAppend().appendFile(FILE_A).commit();
    transaction.commitTransaction();

    Table original = catalog.loadTable(TABLE);
    assertFiles(original, FILE_A);

    Transaction secondReplace = catalog.buildTable(TABLE, OTHER_SCHEMA).replaceTransaction();
    secondReplace.newFastAppend().appendFile(FILE_C).commit();

    Transaction firstReplace = catalog.buildTable(TABLE, SCHEMA).replaceTransaction();
    firstReplace.newFastAppend().appendFile(FILE_B).commit();
    firstReplace.commitTransaction();

    Table afterFirstReplace = catalog.loadTable(TABLE);
    assertThat(afterFirstReplace.schema().asStruct())
        .as("Table schema should match the new schema")
        .isEqualTo(REPLACE_SCHEMA.asStruct());
    assertUUIDsMatch(original, afterFirstReplace);
    assertFiles(afterFirstReplace, FILE_B);

    secondReplace.commitTransaction();

    Table afterSecondReplace = catalog.loadTable(TABLE);
    assertThat(afterSecondReplace.schema().asStruct())
        .as("Table schema should match the original schema")
        .isEqualTo(original.schema().asStruct());
    assertUUIDsMatch(original, afterSecondReplace);
    assertFiles(afterSecondReplace, FILE_C);
  }

  @Test
  public void testConcurrentReplaceTransactionSchema2() {
    C catalog = catalog();

    if (requiresNamespaceCreate()) {
      catalog.createNamespace(NS);
    }

    Transaction transaction = catalog.buildTable(TABLE, OTHER_SCHEMA).createTransaction();
    transaction.newFastAppend().appendFile(FILE_A).commit();
    transaction.commitTransaction();

    Table original = catalog.loadTable(TABLE);
    assertFiles(original, FILE_A);

    Transaction secondReplace = catalog.buildTable(TABLE, SCHEMA).replaceTransaction();
    secondReplace.newFastAppend().appendFile(FILE_C).commit();

    Transaction firstReplace = catalog.buildTable(TABLE, OTHER_SCHEMA).replaceTransaction();
    firstReplace.newFastAppend().appendFile(FILE_B).commit();
    firstReplace.commitTransaction();

    Table afterFirstReplace = catalog.loadTable(TABLE);
    assertThat(afterFirstReplace.schema().asStruct())
        .as("Table schema should match the original schema")
        .isEqualTo(original.schema().asStruct());
    assertUUIDsMatch(original, afterFirstReplace);
    assertFiles(afterFirstReplace, FILE_B);

    secondReplace.commitTransaction();

    Table afterSecondReplace = catalog.loadTable(TABLE);
    assertThat(afterSecondReplace.schema().asStruct())
        .as("Table schema should match the new schema")
        .isEqualTo(REPLACE_SCHEMA.asStruct());
    assertUUIDsMatch(original, afterSecondReplace);
    assertFiles(afterSecondReplace, FILE_C);
  }

  @Test
  public void testConcurrentReplaceTransactionSchemaConflict() {
    Assumptions.assumeTrue(supportsServerSideRetry(), "Schema conflicts are detected server-side");

    C catalog = catalog();

    if (requiresNamespaceCreate()) {
      catalog.createNamespace(NS);
    }

    Transaction transaction = catalog.buildTable(TABLE, OTHER_SCHEMA).createTransaction();
    transaction.newFastAppend().appendFile(FILE_A).commit();
    transaction.commitTransaction();

    Table original = catalog.loadTable(TABLE);
    assertFiles(original, FILE_A);

    Transaction secondReplace = catalog.buildTable(TABLE, SCHEMA).replaceTransaction();
    secondReplace.newFastAppend().appendFile(FILE_C).commit();

    Transaction firstReplace = catalog.buildTable(TABLE, SCHEMA).replaceTransaction();
    firstReplace.newFastAppend().appendFile(FILE_B).commit();
    firstReplace.commitTransaction();

    Table afterFirstReplace = catalog.loadTable(TABLE);
    assertThat(afterFirstReplace.schema().asStruct())
        .as("Table schema should match the original schema")
        .isEqualTo(REPLACE_SCHEMA.asStruct());

    assertUUIDsMatch(original, afterFirstReplace);
    assertFiles(afterFirstReplace, FILE_B);

    // even though the new schema is identical, the assertion that the last assigned id has not
    // changed will fail
    assertThatThrownBy(secondReplace::commitTransaction)
        .isInstanceOf(CommitFailedException.class)
        .hasMessageStartingWith(
            "Commit failed: Requirement failed: last assigned field id changed");
  }

  @Test
  public void testConcurrentReplaceTransactionPartitionSpec() {
    C catalog = catalog();

    if (requiresNamespaceCreate()) {
      catalog.createNamespace(NS);
    }

    Transaction transaction = catalog.buildTable(TABLE, SCHEMA).createTransaction();
    transaction.newFastAppend().appendFile(FILE_A).commit();
    transaction.commitTransaction();

    Table original = catalog.loadTable(TABLE);
    assertFiles(original, FILE_A);

    Transaction secondReplace = catalog.buildTable(TABLE, SCHEMA).replaceTransaction();
    secondReplace.newFastAppend().appendFile(FILE_C).commit();

    Transaction firstReplace =
        catalog.buildTable(TABLE, SCHEMA).withPartitionSpec(SPEC).replaceTransaction();
    firstReplace.newFastAppend().appendFile(FILE_B).commit();
    firstReplace.commitTransaction();

    Table afterFirstReplace = catalog.loadTable(TABLE);
    assertThat(afterFirstReplace.spec().fields())
        .as("Table spec should match the new spec")
        .isEqualTo(TABLE_SPEC.fields());
    assertUUIDsMatch(original, afterFirstReplace);
    assertFiles(afterFirstReplace, FILE_B);

    secondReplace.commitTransaction();

    Table afterSecondReplace = catalog.loadTable(TABLE);
    assertThat(afterSecondReplace.spec().isUnpartitioned())
        .as("Table should be unpartitioned")
        .isTrue();
    assertUUIDsMatch(original, afterSecondReplace);
    assertFiles(afterSecondReplace, FILE_C);
  }

  @Test
  public void testConcurrentReplaceTransactionPartitionSpec2() {
    C catalog = catalog();

    if (requiresNamespaceCreate()) {
      catalog.createNamespace(NS);
    }

    Transaction transaction = catalog.buildTable(TABLE, SCHEMA).createTransaction();
    transaction.newFastAppend().appendFile(FILE_A).commit();
    transaction.commitTransaction();

    Table original = catalog.loadTable(TABLE);
    assertFiles(original, FILE_A);

    Transaction secondReplace =
        catalog.buildTable(TABLE, SCHEMA).withPartitionSpec(SPEC).replaceTransaction();
    secondReplace.newFastAppend().appendFile(FILE_C).commit();

    Transaction firstReplace = catalog.buildTable(TABLE, SCHEMA).replaceTransaction();
    firstReplace.newFastAppend().appendFile(FILE_B).commit();
    firstReplace.commitTransaction();

    Table afterFirstReplace = catalog.loadTable(TABLE);
    assertThat(afterFirstReplace.spec().isUnpartitioned())
        .as("Table should be unpartitioned")
        .isTrue();
    assertUUIDsMatch(original, afterFirstReplace);
    assertFiles(afterFirstReplace, FILE_B);

    secondReplace.commitTransaction();

    Table afterSecondReplace = catalog.loadTable(TABLE);
    assertThat(afterSecondReplace.spec().fields())
        .as("Table spec should match the new spec")
        .isEqualTo(TABLE_SPEC.fields());
    assertUUIDsMatch(original, afterSecondReplace);
    assertFiles(afterSecondReplace, FILE_C);
  }

  @Test
  public void testConcurrentReplaceTransactionPartitionSpecConflict() {
    Assumptions.assumeTrue(supportsServerSideRetry(), "Spec conflicts are detected server-side");
    C catalog = catalog();

    if (requiresNamespaceCreate()) {
      catalog.createNamespace(NS);
    }

    Transaction transaction = catalog.buildTable(TABLE, SCHEMA).createTransaction();
    transaction.newFastAppend().appendFile(FILE_A).commit();
    transaction.commitTransaction();

    Table original = catalog.loadTable(TABLE);
    assertFiles(original, FILE_A);

    Transaction secondReplace =
        catalog.buildTable(TABLE, SCHEMA).withPartitionSpec(SPEC).replaceTransaction();
    secondReplace.newFastAppend().appendFile(FILE_C).commit();

    Transaction firstReplace =
        catalog.buildTable(TABLE, SCHEMA).withPartitionSpec(SPEC).replaceTransaction();
    firstReplace.newFastAppend().appendFile(FILE_B).commit();
    firstReplace.commitTransaction();

    Table afterFirstReplace = catalog.loadTable(TABLE);
    assertThat(afterFirstReplace.spec().fields())
        .as("Table spec should match the new spec")
        .isEqualTo(TABLE_SPEC.fields());
    assertUUIDsMatch(original, afterFirstReplace);
    assertFiles(afterFirstReplace, FILE_B);

    // even though the new spec is identical, the assertion that the last assigned id has not
    // changed will fail
    assertThatThrownBy(secondReplace::commitTransaction)
        .isInstanceOf(CommitFailedException.class)
        .hasMessageStartingWith(
            "Commit failed: Requirement failed: last assigned partition id changed");
  }

  @Test
  public void testConcurrentReplaceTransactionSortOrder() {
    C catalog = catalog();

    if (requiresNamespaceCreate()) {
      catalog.createNamespace(NS);
    }

    Transaction transaction = catalog.buildTable(TABLE, SCHEMA).createTransaction();
    transaction.newFastAppend().appendFile(FILE_A).commit();
    transaction.commitTransaction();

    Table original = catalog.loadTable(TABLE);
    assertFiles(original, FILE_A);

    Transaction secondReplace = catalog.buildTable(TABLE, SCHEMA).replaceTransaction();
    secondReplace.newFastAppend().appendFile(FILE_C).commit();

    Transaction firstReplace =
        catalog.buildTable(TABLE, SCHEMA).withSortOrder(WRITE_ORDER).replaceTransaction();
    firstReplace.newFastAppend().appendFile(FILE_B).commit();
    firstReplace.commitTransaction();

    Table afterFirstReplace = catalog.loadTable(TABLE);
    assertThat(afterFirstReplace.sortOrder())
        .as("Table order should match the new order")
        .isEqualTo(TABLE_WRITE_ORDER);
    assertUUIDsMatch(original, afterFirstReplace);
    assertFiles(afterFirstReplace, FILE_B);

    secondReplace.commitTransaction();

    Table afterSecondReplace = catalog.loadTable(TABLE);
    assertThat(afterSecondReplace.sortOrder().isUnsorted()).as("Table should be unsorted").isTrue();
    assertUUIDsMatch(original, afterSecondReplace);
    assertFiles(afterSecondReplace, FILE_C);
  }

  @Test
  public void testConcurrentReplaceTransactionSortOrderConflict() {
    C catalog = catalog();

    if (requiresNamespaceCreate()) {
      catalog.createNamespace(NS);
    }

    Transaction transaction = catalog.buildTable(TABLE, SCHEMA).createTransaction();
    transaction.newFastAppend().appendFile(FILE_A).commit();
    transaction.commitTransaction();

    Table original = catalog.loadTable(TABLE);
    assertFiles(original, FILE_A);

    Transaction secondReplace =
        catalog.buildTable(TABLE, SCHEMA).withSortOrder(WRITE_ORDER).replaceTransaction();
    secondReplace.newFastAppend().appendFile(FILE_C).commit();

    Transaction firstReplace =
        catalog
            .buildTable(TABLE, SCHEMA)
            .withSortOrder(
                SortOrder.builderFor(SCHEMA).desc(Expressions.bucket("id", 16)).desc("id").build())
            .replaceTransaction();
    firstReplace.newFastAppend().appendFile(FILE_B).commit();
    firstReplace.commitTransaction();

    Table afterFirstReplace = catalog.loadTable(TABLE);
    assertThat(afterFirstReplace.sortOrder().isSorted()).as("Table order should be set").isTrue();
    assertUUIDsMatch(original, afterFirstReplace);
    assertFiles(afterFirstReplace, FILE_B);

    secondReplace.commitTransaction();

    Table afterSecondReplace = catalog.loadTable(TABLE);
    assertThat(afterSecondReplace.sortOrder().fields())
        .as("Table order should match the new order")
        .isEqualTo(TABLE_WRITE_ORDER.fields());
    assertUUIDsMatch(original, afterSecondReplace);
    assertFiles(afterSecondReplace, FILE_C);
  }

  @ParameterizedTest
  @ValueSource(ints = {1, 2, 3})
  public void createTableTransaction(int formatVersion) {
    if (requiresNamespaceCreate()) {
      catalog().createNamespace(NS);
    }

    catalog()
        .newCreateTableTransaction(
            TABLE,
            SCHEMA,
            PartitionSpec.unpartitioned(),
            ImmutableMap.of("format-version", String.valueOf(formatVersion)))
        .commitTransaction();

    assertThat(TableUtil.formatVersion(catalog().loadTable(TABLE))).isEqualTo(formatVersion);
  }

  @ParameterizedTest
  @ValueSource(ints = {1, 2})
  public void replaceTableTransaction(int formatVersion) {
    if (requiresNamespaceCreate()) {
      catalog().createNamespace(NS);
    }

    catalog()
        .newReplaceTableTransaction(
            TABLE,
            SCHEMA,
            PartitionSpec.unpartitioned(),
            ImmutableMap.of("format-version", String.valueOf(formatVersion)),
            true)
        .commitTransaction();

    BaseTable table = (BaseTable) catalog().loadTable(TABLE);
    assertThat(table.operations().current().formatVersion()).isEqualTo(formatVersion);
  }

  @Test
  public void testMetadataFileLocationsRemovalAfterCommit() {
    C catalog = catalog();

    if (requiresNamespaceCreate()) {
      catalog.createNamespace(NS);
    }

    Table table = catalog.buildTable(TABLE, SCHEMA).create();
    table.updateSchema().addColumn("a", Types.LongType.get()).commit();
    table.updateSchema().addColumn("b", Types.LongType.get()).commit();
    table.updateSchema().addColumn("c", Types.LongType.get()).commit();

    Set<String> metadataFileLocations = ReachableFileUtil.metadataFileLocations(table, false);
    assertThat(metadataFileLocations).hasSize(4);

    int maxPreviousVersionsToKeep = 2;
    table
        .updateProperties()
        .set(TableProperties.METADATA_DELETE_AFTER_COMMIT_ENABLED, "true")
        .set(
            TableProperties.METADATA_PREVIOUS_VERSIONS_MAX,
            Integer.toString(maxPreviousVersionsToKeep))
        .commit();

    metadataFileLocations = ReachableFileUtil.metadataFileLocations(table, false);
    assertThat(metadataFileLocations).hasSize(maxPreviousVersionsToKeep + 1);

    // for each new commit, the amount of metadata files should stay the same and old files should
    // be deleted
    for (int i = 1; i <= 5; i++) {
      table.updateSchema().addColumn("d" + i, Types.LongType.get()).commit();
      metadataFileLocations = ReachableFileUtil.metadataFileLocations(table, false);
      assertThat(metadataFileLocations).hasSize(maxPreviousVersionsToKeep + 1);
    }

    maxPreviousVersionsToKeep = 4;
    table
        .updateProperties()
        .set(
            TableProperties.METADATA_PREVIOUS_VERSIONS_MAX,
            Integer.toString(maxPreviousVersionsToKeep))
        .commit();

    // for each new commit, the amount of metadata files should stay the same and old files should
    // be deleted
    for (int i = 1; i <= 10; i++) {
      table.updateSchema().addColumn("e" + i, Types.LongType.get()).commit();
      metadataFileLocations = ReachableFileUtil.metadataFileLocations(table, false);
      assertThat(metadataFileLocations).hasSize(maxPreviousVersionsToKeep + 1);
    }
  }

  @Test
  public void tableCreationWithoutNamespace() {
    Assumptions.assumeTrue(requiresNamespaceCreate());

    assertThatThrownBy(
            () ->
                catalog().buildTable(TableIdentifier.of("non-existing", "table"), SCHEMA).create())
        .isInstanceOf(NoSuchNamespaceException.class)
        .hasMessageContaining("Namespace does not exist: non-existing");
  }

  @Test
  public void testRegisterTable() {
    C catalog = catalog();

    if (requiresNamespaceCreate()) {
      catalog.createNamespace(TABLE.namespace());
    }

    Map<String, String> properties =
        ImmutableMap.of("user", "someone", "created-at", "2023-01-15T00:00:01");
    Table originalTable =
        catalog
            .buildTable(TABLE, SCHEMA)
            .withPartitionSpec(SPEC)
            .withSortOrder(WRITE_ORDER)
            .withProperties(properties)
            .create();

    originalTable.newFastAppend().appendFile(FILE_A).commit();
    originalTable.newFastAppend().appendFile(FILE_B).commit();
    originalTable.newDelete().deleteFile(FILE_A).commit();
    originalTable.newFastAppend().appendFile(FILE_C).commit();

    TableOperations ops = ((BaseTable) originalTable).operations();
    String metadataLocation = ops.current().metadataFileLocation();

    catalog.dropTable(TABLE, false /* do not purge */);

    Table registeredTable = catalog.registerTable(TABLE, metadataLocation);

    assertThat(registeredTable).isNotNull();
    assertThat(catalog.tableExists(TABLE)).as("Table must exist").isTrue();
    assertThat(registeredTable.properties())
        .as("Props must match")
        .containsAllEntriesOf(properties);
    assertThat(registeredTable.schema().asStruct())
        .as("Schema must match")
        .isEqualTo(originalTable.schema().asStruct());
    assertThat(registeredTable.specs()).as("Specs must match").isEqualTo(originalTable.specs());
    assertThat(registeredTable.sortOrders())
        .as("Sort orders must match")
        .isEqualTo(originalTable.sortOrders());
    assertThat(registeredTable.currentSnapshot())
        .as("Current snapshot must match")
        .isEqualTo(originalTable.currentSnapshot());
    assertThat(registeredTable.snapshots())
        .as("Snapshots must match")
        .isEqualTo(originalTable.snapshots());
    assertThat(registeredTable.history())
        .as("History must match")
        .isEqualTo(originalTable.history());

    TestHelpers.assertSameSchemaMap(registeredTable.schemas(), originalTable.schemas());
    assertFiles(registeredTable, FILE_B, FILE_C);

    registeredTable.newFastAppend().appendFile(FILE_A).commit();
    assertFiles(registeredTable, FILE_B, FILE_C, FILE_A);

    assertThat(catalog.loadTable(TABLE)).isNotNull();
    assertThat(catalog.dropTable(TABLE)).isTrue();
    assertThat(catalog.tableExists(TABLE)).isFalse();
  }

  @Test
  public void testRegisterExistingTable() {
    C catalog = catalog();

    TableIdentifier identifier = TableIdentifier.of("a", "t1");

    if (requiresNamespaceCreate()) {
      catalog.createNamespace(identifier.namespace());
    }

    catalog.createTable(identifier, SCHEMA);
    Table table = catalog.loadTable(identifier);
    TableOperations ops = ((BaseTable) table).operations();
    String metadataLocation = ops.current().metadataFileLocation();
    assertThatThrownBy(() -> catalog.registerTable(identifier, metadataLocation))
        .isInstanceOf(AlreadyExistsException.class)
        .hasMessageStartingWith("Table already exists: a.t1");
    assertThat(catalog.dropTable(identifier)).isTrue();
  }

  @Test
  public void testCatalogWithCustomMetricsReporter() throws IOException {
    C catalogWithCustomReporter =
        initCatalog(
            "catalog_with_custom_reporter",
            ImmutableMap.of(
                CatalogProperties.METRICS_REPORTER_IMPL, CustomMetricsReporter.class.getName()));

    if (requiresNamespaceCreate()) {
      catalogWithCustomReporter.createNamespace(TABLE.namespace());
    }

    catalogWithCustomReporter.buildTable(TABLE, SCHEMA).create();

    Table table = catalogWithCustomReporter.loadTable(TABLE);
    DataFile dataFile =
        DataFiles.builder(PartitionSpec.unpartitioned())
            .withPath(FileFormat.PARQUET.addExtension(UUID.randomUUID().toString()))
            .withFileSizeInBytes(10)
            .withRecordCount(2)
            .build();

    // append file through FastAppend and check and reset counter
    table.newFastAppend().appendFile(dataFile).commit();
    assertThat(CustomMetricsReporter.COMMIT_COUNTER.get()).isEqualTo(1);
    CustomMetricsReporter.COMMIT_COUNTER.set(0);

    TableIdentifier identifier = TableIdentifier.of(NS, "custom_metrics_reporter_table");
    // append file through createTransaction() and check and reset counter
    catalogWithCustomReporter
        .buildTable(identifier, SCHEMA)
        .createTransaction()
        .newFastAppend()
        .appendFile(dataFile)
        .commit();
    assertThat(CustomMetricsReporter.COMMIT_COUNTER.get()).isEqualTo(1);
    CustomMetricsReporter.COMMIT_COUNTER.set(0);

    // append file through createOrReplaceTransaction() and check and reset counter
    catalogWithCustomReporter
        .buildTable(identifier, SCHEMA)
        .createOrReplaceTransaction()
        .newFastAppend()
        .appendFile(dataFile)
        .commit();
    assertThat(CustomMetricsReporter.COMMIT_COUNTER.get()).isEqualTo(1);
    CustomMetricsReporter.COMMIT_COUNTER.set(0);

    // append file through replaceTransaction() and check and reset counter
    catalogWithCustomReporter
        .buildTable(TABLE, SCHEMA)
        .replaceTransaction()
        .newFastAppend()
        .appendFile(dataFile)
        .commit();
    assertThat(CustomMetricsReporter.COMMIT_COUNTER.get()).isEqualTo(1);
    CustomMetricsReporter.COMMIT_COUNTER.set(0);

    try (CloseableIterable<FileScanTask> tasks = table.newScan().planFiles()) {
      assertThat(tasks.iterator()).hasNext();
    }

    assertThat(CustomMetricsReporter.SCAN_COUNTER.get()).isEqualTo(1);
    // reset counter in case subclasses run this test multiple times
    CustomMetricsReporter.SCAN_COUNTER.set(0);
  }

  public static class CustomMetricsReporter implements MetricsReporter {
    static final AtomicInteger SCAN_COUNTER = new AtomicInteger(0);
    static final AtomicInteger COMMIT_COUNTER = new AtomicInteger(0);

    @Override
    public void report(MetricsReport report) {
      if (report instanceof ScanReport) {
        SCAN_COUNTER.incrementAndGet();
      } else if (report instanceof CommitReport) {
        COMMIT_COUNTER.incrementAndGet();
      }
    }
  }

  private static void assertEmpty(String context, Catalog catalog, Namespace ns) {
    try {
      assertThat(catalog.listTables(ns)).as(context).isEmpty();
    } catch (NoSuchNamespaceException e) {
      // it is okay if the catalog throws NoSuchNamespaceException when it is empty
    }
  }

  public void assertUUIDsMatch(Table expected, Table actual) {
    assertThat(((BaseTable) actual).operations().current().uuid())
        .as("Table UUID should not change")
        .isEqualTo(((BaseTable) expected).operations().current().uuid());
  }

  public void assertPreviousMetadataFileCount(Table table, int metadataFileCount) {
    TableOperations ops = ((BaseTable) table).operations();
    assertThat(ops.current().previousFiles())
        .as("Table should have correct number of previous metadata locations")
        .hasSize(metadataFileCount);
  }

  public void assertNoFiles(Table table) {
    try (CloseableIterable<FileScanTask> tasks = table.newScan().planFiles()) {
      assertThat(tasks).as("Should contain no files").isEmpty();
    } catch (IOException e) {
      throw new UncheckedIOException(e);
    }
  }

  public void assertFiles(Table table, DataFile... files) {
    try (CloseableIterable<FileScanTask> tasks = table.newScan().planFiles()) {
      List<CharSequence> paths =
          Streams.stream(tasks)
              .map(FileScanTask::file)
              .map(DataFile::location)
              .collect(Collectors.toList());
      assertThat(paths).as("Should contain expected number of data files").hasSize(files.length);
      assertThat(CharSequenceSet.of(paths))
          .as("Should contain correct file paths")
          .isEqualTo(
              CharSequenceSet.of(Iterables.transform(Arrays.asList(files), DataFile::location)));
    } catch (IOException e) {
      throw new UncheckedIOException(e);
    }
  }

  public void assertFilePartitionSpec(Table table, DataFile dataFile, int specId) {
    try (CloseableIterable<FileScanTask> tasks = table.newScan().planFiles()) {
      Streams.stream(tasks)
          .map(FileScanTask::file)
          .filter(file -> file.location().equals(dataFile.location()))
          .forEach(file -> assertThat(file.specId()).as("Spec ID should match").isEqualTo(specId));
    } catch (IOException e) {
      throw new UncheckedIOException(e);
    }
  }

  public void assertFilesPartitionSpec(Table table) {
    try (CloseableIterable<FileScanTask> tasks = table.newScan().planFiles()) {
      Streams.stream(tasks)
          .map(FileScanTask::file)
          .forEach(
              file ->
                  assertThat(file.specId())
                      .as("Spec ID should match")
                      .isEqualTo(table.spec().specId()));
    } catch (IOException e) {
      throw new UncheckedIOException(e);
    }
  }

  private List<Namespace> concat(List<Namespace> starting, Namespace... additional) {
    List<Namespace> namespaces = Lists.newArrayList();
    namespaces.addAll(starting);
    namespaces.addAll(Arrays.asList(additional));
    return namespaces;
  }
}<|MERGE_RESOLUTION|>--- conflicted
+++ resolved
@@ -686,11 +686,7 @@
   }
 
   @Test
-<<<<<<< HEAD
   public void testDefaultTablePropertiesCreateTransaction() {
-=======
-  public void testCreateTableWithDefaultColumnValue() {
->>>>>>> 3e3df8eb
     C catalog = catalog();
 
     TableIdentifier ident = TableIdentifier.of("ns", "table");
@@ -701,7 +697,6 @@
 
     assertThat(catalog.tableExists(ident)).as("Table should not exist").isFalse();
 
-<<<<<<< HEAD
     catalog()
         .buildTable(ident, SCHEMA)
         .withProperty("default-key2", "catalog-overridden-key2")
@@ -747,7 +742,20 @@
         .containsEntry("prop1", "val1");
 
     assertThat(catalog.dropTable(ident)).as("Should successfully drop table").isTrue();
-=======
+  }
+
+  @Test
+  public void testCreateTableWithDefaultColumnValue() {
+    C catalog = catalog();
+
+    TableIdentifier ident = TableIdentifier.of("ns", "table");
+
+    if (requiresNamespaceCreate()) {
+      catalog.createNamespace(ident.namespace());
+    }
+
+    assertThat(catalog.tableExists(ident)).as("Table should not exist").isFalse();
+
     Schema schemaWithDefault =
         new Schema(
             List.of(
@@ -766,7 +774,6 @@
     assertThat(catalog.tableExists(ident)).as("Table should exist").isTrue();
     assertThat(schemaWithDefault.asStruct())
         .isEqualTo(catalog.loadTable(ident).schema().asStruct());
->>>>>>> 3e3df8eb
   }
 
   @Test
